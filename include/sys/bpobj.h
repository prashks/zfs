--- conflicted
+++ resolved
@@ -20,11 +20,7 @@
  */
 /*
  * Copyright (c) 2010, Oracle and/or its affiliates. All rights reserved.
-<<<<<<< HEAD
- * Copyright (c) 2015, 2018 by Delphix. All rights reserved.
-=======
  * Copyright (c) 2015, 2019 by Delphix. All rights reserved.
->>>>>>> 37f03da8
  */
 
 #ifndef	_SYS_BPOBJ_H
@@ -73,11 +69,7 @@
 	dmu_buf_t	*bpo_cached_dbuf;
 } bpobj_t;
 
-<<<<<<< HEAD
-typedef int bpobj_itor_t(void *arg, const blkptr_t *bp, boolean_t free,
-=======
 typedef int bpobj_itor_t(void *arg, const blkptr_t *bp, boolean_t bp_freed,
->>>>>>> 37f03da8
     dmu_tx_t *tx);
 
 uint64_t bpobj_alloc(objset_t *mos, int blocksize, dmu_tx_t *tx);
@@ -90,20 +82,12 @@
 boolean_t bpobj_is_open(const bpobj_t *bpo);
 
 int bpobj_iterate(bpobj_t *bpo, bpobj_itor_t func, void *arg, dmu_tx_t *tx);
-<<<<<<< HEAD
-int bpobj_iterate_nofree(bpobj_t *bpo, bpobj_itor_t func, void *);
-=======
 int bpobj_iterate_nofree(bpobj_t *bpo, bpobj_itor_t func, void *, uint64_t *);
->>>>>>> 37f03da8
 int livelist_bpobj_iterate_from_nofree(bpobj_t *bpo, bpobj_itor_t func,
     void *arg, int64_t start);
 
 void bpobj_enqueue_subobj(bpobj_t *bpo, uint64_t subobj, dmu_tx_t *tx);
-<<<<<<< HEAD
-void bpobj_enqueue(bpobj_t *bpo, const blkptr_t *bp, boolean_t free,
-=======
 void bpobj_enqueue(bpobj_t *bpo, const blkptr_t *bp, boolean_t bp_freed,
->>>>>>> 37f03da8
     dmu_tx_t *tx);
 
 int bpobj_space(bpobj_t *bpo,
@@ -112,11 +96,7 @@
     uint64_t *usedp, uint64_t *compp, uint64_t *uncompp);
 boolean_t bpobj_is_empty(bpobj_t *bpo);
 
-<<<<<<< HEAD
-int bplist_append_cb(void *arg, const blkptr_t *bp, boolean_t free,
-=======
 int bplist_append_cb(void *arg, const blkptr_t *bp, boolean_t bp_freed,
->>>>>>> 37f03da8
     dmu_tx_t *tx);
 
 #ifdef	__cplusplus
