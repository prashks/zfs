--- conflicted
+++ resolved
@@ -55,146 +55,6 @@
  * threads
  * =========================================================================
  */
-<<<<<<< HEAD
-
-pthread_cond_t kthread_cond = PTHREAD_COND_INITIALIZER;
-pthread_mutex_t kthread_lock = PTHREAD_MUTEX_INITIALIZER;
-pthread_key_t kthread_key;
-int kthread_nr = 0;
-
-static void
-thread_init(void)
-{
-	kthread_t *kt;
-
-	VERIFY3S(pthread_key_create(&kthread_key, NULL), ==, 0);
-
-	/* Create entry for primary kthread */
-	kt = umem_zalloc(sizeof(kthread_t), UMEM_NOFAIL);
-	kt->t_tid = pthread_self();
-	kt->t_func = NULL;
-
-	VERIFY3S(pthread_setspecific(kthread_key, kt), ==, 0);
-
-	/* Only the main thread should be running at the moment */
-	ASSERT3S(kthread_nr, ==, 0);
-	kthread_nr = 1;
-}
-
-static void
-thread_fini(void)
-{
-	kthread_t *kt = curthread;
-
-	ASSERT(pthread_equal(kt->t_tid, pthread_self()));
-	ASSERT3P(kt->t_func, ==, NULL);
-
-	umem_free(kt, sizeof(kthread_t));
-
-	/* Wait for all threads to exit via thread_exit() */
-	VERIFY3S(pthread_mutex_lock(&kthread_lock), ==, 0);
-
-	kthread_nr--; /* Main thread is exiting */
-
-	while (kthread_nr > 0)
-		VERIFY3S(pthread_cond_wait(&kthread_cond, &kthread_lock), ==,
-		    0);
-
-	ASSERT3S(kthread_nr, ==, 0);
-	VERIFY3S(pthread_mutex_unlock(&kthread_lock), ==, 0);
-
-	VERIFY3S(pthread_key_delete(kthread_key), ==, 0);
-}
-
-kthread_t *
-zk_thread_current(void)
-{
-	kthread_t *kt = pthread_getspecific(kthread_key);
-
-	ASSERT3P(kt, !=, NULL);
-
-	return kt;
-}
-
-void *
-zk_thread_helper(void *arg)
-{
-	kthread_t *kt = (kthread_t *) arg;
-
-	VERIFY3S(pthread_setspecific(kthread_key, kt), ==, 0);
-
-	VERIFY3S(pthread_mutex_lock(&kthread_lock), ==, 0);
-	kthread_nr++;
-	VERIFY3S(pthread_mutex_unlock(&kthread_lock), ==, 0);
-
-	kt->t_tid = pthread_self();
-	((thread_func_arg_t) kt->t_func)(kt->t_arg);
-
-	/* Unreachable, thread must exit with thread_exit() */
-	abort();
-
-	return NULL;
-}
-
-kthread_t *
-zk_thread_create(caddr_t stk, size_t stksize, thread_func_t func, void *arg,
-	      size_t len, void *pp, int state, pri_t pri)
-{
-	kthread_t *kt;
-	pthread_t tid;
-	pthread_attr_t attr;
-	size_t stack;
-
-	/*
-	 * Due to a race when getting/setting the thread ID, currently only
-	 * detached threads are supported.
-	 */
-	ASSERT3S(state & ~TS_RUN, ==, 0);
-
-	kt = umem_zalloc(sizeof(kthread_t), UMEM_NOFAIL);
-	kt->t_func = func;
-	kt->t_arg = arg;
-
-	/*
-	 * The Solaris kernel stack size in x86/x64 is 8K, so we reduce the
-	 * default stack size in userspace, for sanity checking.
-	 *
-	 * PTHREAD_STACK_MIN is the stack required for a NULL procedure in
-	 * userspace.
-	 *
-	 * XXX: Stack size for other architectures is not being taken into
-	 * account.
-	 */
-	stack = PTHREAD_STACK_MIN + MAX(stksize, STACK_SIZE);
-
-	VERIFY3S(pthread_attr_init(&attr), ==, 0);
-	VERIFY3S(pthread_attr_setstacksize(&attr, stack), ==, 0);
-	VERIFY3S(pthread_attr_setdetachstate(&attr, PTHREAD_CREATE_DETACHED),
-	    ==, 0);
-
-	VERIFY3S(pthread_create(&tid, &attr, &zk_thread_helper, kt), ==, 0);
-
-	VERIFY3S(pthread_attr_destroy(&attr), ==, 0);
-
-	return kt;
-}
-
-void
-zk_thread_exit(void)
-{
-	kthread_t *kt = curthread;
-
-	ASSERT(pthread_equal(kt->t_tid, pthread_self()));
-
-	umem_free(kt, sizeof(kthread_t));
-
-	pthread_mutex_lock(&kthread_lock);
-	kthread_nr--;
-	pthread_mutex_unlock(&kthread_lock);
-
-	pthread_cond_broadcast(&kthread_cond);
-	pthread_exit(NULL);
-=======
 /*ARGSUSED*/
 kthread_t *
 zk_thread_create(void (*func)(), void *arg)
@@ -205,7 +65,6 @@
 	    &tid) == 0);
 
 	return ((void *)(uintptr_t)tid);
->>>>>>> 3bd93e71
 }
 
 /*
