/*
 * CDDL HEADER START
 *
 * The contents of this file are subject to the terms of the
 * Common Development and Distribution License (the "License").
 * You may not use this file except in compliance with the License.
 *
 * You can obtain a copy of the license at usr/src/OPENSOLARIS.LICENSE
 * or http://www.opensolaris.org/os/licensing.
 * See the License for the specific language governing permissions
 * and limitations under the License.
 *
 * When distributing Covered Code, include this CDDL HEADER in each
 * file and include the License file at usr/src/OPENSOLARIS.LICENSE.
 * If applicable, add the following below this CDDL HEADER, with the
 * fields enclosed by brackets "[]" replaced with your own identifying
 * information: Portions Copyright [yyyy] [name of copyright owner]
 *
 * CDDL HEADER END
 */
/*
 * Copyright (c) 2005, 2010, Oracle and/or its affiliates. All rights reserved.
 */

#ifndef	_SYS_ZAP_LEAF_H
#define	_SYS_ZAP_LEAF_H

<<<<<<< HEAD

=======
#include <sys/zap.h>
>>>>>>> 428870ff

#ifdef	__cplusplus
extern "C" {
#endif

struct zap;
struct zap_name;
struct zap_stats;

#define	ZAP_LEAF_MAGIC 0x2AB1EAF

/* chunk size = 24 bytes */
#define	ZAP_LEAF_CHUNKSIZE 24

/*
 * The amount of space available for chunks is:
 * block size (1<<l->l_bs) - hash entry size (2) * number of hash
 * entries - header space (2*chunksize)
 */
#define	ZAP_LEAF_NUMCHUNKS(l) \
	(((1<<(l)->l_bs) - 2*ZAP_LEAF_HASH_NUMENTRIES(l)) / \
	ZAP_LEAF_CHUNKSIZE - 2)

/*
 * The amount of space within the chunk available for the array is:
 * chunk size - space for type (1) - space for next pointer (2)
 */
#define	ZAP_LEAF_ARRAY_BYTES (ZAP_LEAF_CHUNKSIZE - 3)

#define	ZAP_LEAF_ARRAY_NCHUNKS(bytes) \
	(((bytes)+ZAP_LEAF_ARRAY_BYTES-1)/ZAP_LEAF_ARRAY_BYTES)

/*
 * Low water mark:  when there are only this many chunks free, start
 * growing the ptrtbl.  Ideally, this should be larger than a
 * "reasonably-sized" entry.  20 chunks is more than enough for the
 * largest directory entry (MAXNAMELEN (256) byte name, 8-byte value),
 * while still being only around 3% for 16k blocks.
 */
#define	ZAP_LEAF_LOW_WATER (20)

/*
 * The leaf hash table has block size / 2^5 (32) number of entries,
 * which should be more than enough for the maximum number of entries,
 * which is less than block size / CHUNKSIZE (24) / minimum number of
 * chunks per entry (3).
 */
#define	ZAP_LEAF_HASH_SHIFT(l) ((l)->l_bs - 5)
#define	ZAP_LEAF_HASH_NUMENTRIES(l) (1 << ZAP_LEAF_HASH_SHIFT(l))

/*
 * The chunks start immediately after the hash table.  The end of the
 * hash table is at l_hash + HASH_NUMENTRIES, which we simply cast to a
 * chunk_t.
 */
#define	ZAP_LEAF_CHUNK(l, idx) \
	((zap_leaf_chunk_t *) \
	((l)->l_phys->l_hash + ZAP_LEAF_HASH_NUMENTRIES(l)))[idx]
#define	ZAP_LEAF_ENTRY(l, idx) (&ZAP_LEAF_CHUNK(l, idx).l_entry)

typedef enum zap_chunk_type {
	ZAP_CHUNK_FREE = 253,
	ZAP_CHUNK_ENTRY = 252,
	ZAP_CHUNK_ARRAY = 251,
	ZAP_CHUNK_TYPE_MAX = 250
} zap_chunk_type_t;

#define	ZLF_ENTRIES_CDSORTED (1<<0)

/*
 * TAKE NOTE:
 * If zap_leaf_phys_t is modified, zap_leaf_byteswap() must be modified.
 */
typedef struct zap_leaf_phys {
	struct zap_leaf_header {
		uint64_t lh_block_type;		/* ZBT_LEAF */
		uint64_t lh_pad1;
		uint64_t lh_prefix;		/* hash prefix of this leaf */
		uint32_t lh_magic;		/* ZAP_LEAF_MAGIC */
		uint16_t lh_nfree;		/* number free chunks */
		uint16_t lh_nentries;		/* number of entries */
		uint16_t lh_prefix_len;		/* num bits used to id this */

/* above is accessable to zap, below is zap_leaf private */

		uint16_t lh_freelist;		/* chunk head of free list */
		uint8_t lh_flags;		/* ZLF_* flags */
		uint8_t lh_pad2[11];
	} l_hdr; /* 2 24-byte chunks */

	/*
	 * The header is followed by a hash table with
	 * ZAP_LEAF_HASH_NUMENTRIES(zap) entries.  The hash table is
	 * followed by an array of ZAP_LEAF_NUMCHUNKS(zap)
	 * zap_leaf_chunk structures.  These structures are accessed
	 * with the ZAP_LEAF_CHUNK() macro.
	 */

	uint16_t l_hash[1];
} zap_leaf_phys_t;

typedef union zap_leaf_chunk {
	struct zap_leaf_entry {
		uint8_t le_type; 		/* always ZAP_CHUNK_ENTRY */
		uint8_t le_value_intlen;	/* size of value's ints */
		uint16_t le_next;		/* next entry in hash chain */
		uint16_t le_name_chunk;		/* first chunk of the name */
		uint16_t le_name_numints;	/* ints in name (incl null) */
		uint16_t le_value_chunk;	/* first chunk of the value */
		uint16_t le_value_numints;	/* value length in ints */
		uint32_t le_cd;			/* collision differentiator */
		uint64_t le_hash;		/* hash value of the name */
	} l_entry;
	struct zap_leaf_array {
		uint8_t la_type;		/* always ZAP_CHUNK_ARRAY */
		uint8_t la_array[ZAP_LEAF_ARRAY_BYTES];
		uint16_t la_next;		/* next blk or CHAIN_END */
	} l_array;
	struct zap_leaf_free {
		uint8_t lf_type;		/* always ZAP_CHUNK_FREE */
		uint8_t lf_pad[ZAP_LEAF_ARRAY_BYTES];
		uint16_t lf_next;	/* next in free list, or CHAIN_END */
	} l_free;
} zap_leaf_chunk_t;

typedef struct zap_leaf {
	krwlock_t l_rwlock;
	uint64_t l_blkid;		/* 1<<ZAP_BLOCK_SHIFT byte block off */
	int l_bs;			/* block size shift */
	dmu_buf_t *l_dbuf;
	zap_leaf_phys_t *l_phys;
} zap_leaf_t;


typedef struct zap_entry_handle {
	/* below is set by zap_leaf.c and is public to zap.c */
	uint64_t zeh_num_integers;
	uint64_t zeh_hash;
	uint32_t zeh_cd;
	uint8_t zeh_integer_size;

	/* below is private to zap_leaf.c */
	uint16_t zeh_fakechunk;
	uint16_t *zeh_chunkp;
	zap_leaf_t *zeh_leaf;
} zap_entry_handle_t;

/*
 * Return a handle to the named entry, or ENOENT if not found.  The hash
 * value must equal zap_hash(name).
 */
extern int zap_leaf_lookup(zap_leaf_t *l,
    struct zap_name *zn, zap_entry_handle_t *zeh);

/*
 * Return a handle to the entry with this hash+cd, or the entry with the
 * next closest hash+cd.
 */
extern int zap_leaf_lookup_closest(zap_leaf_t *l,
    uint64_t hash, uint32_t cd, zap_entry_handle_t *zeh);

/*
 * Read the first num_integers in the attribute.  Integer size
 * conversion will be done without sign extension.  Return EINVAL if
 * integer_size is too small.  Return EOVERFLOW if there are more than
 * num_integers in the attribute.
 */
extern int zap_entry_read(const zap_entry_handle_t *zeh,
    uint8_t integer_size, uint64_t num_integers, void *buf);

extern int zap_entry_read_name(struct zap *zap, const zap_entry_handle_t *zeh,
    uint16_t buflen, char *buf);

/*
 * Replace the value of an existing entry.
 *
 * zap_entry_update may fail if it runs out of space (ENOSPC).
 */
extern int zap_entry_update(zap_entry_handle_t *zeh,
    uint8_t integer_size, uint64_t num_integers, const void *buf);

/*
 * Remove an entry.
 */
extern void zap_entry_remove(zap_entry_handle_t *zeh);

/*
 * Create an entry. An equal entry must not exist, and this entry must
 * belong in this leaf (according to its hash value).  Fills in the
 * entry handle on success.  Returns 0 on success or ENOSPC on failure.
 */
extern int zap_entry_create(zap_leaf_t *l, struct zap_name *zn, uint32_t cd,
    uint8_t integer_size, uint64_t num_integers, const void *buf,
    zap_entry_handle_t *zeh);

/*
 * Return true if there are additional entries with the same normalized
 * form.
 */
extern boolean_t zap_entry_normalization_conflict(zap_entry_handle_t *zeh,
    struct zap_name *zn, const char *name, struct zap *zap);

/*
 * Other stuff.
 */

extern void zap_leaf_init(zap_leaf_t *l, boolean_t sort);
extern void zap_leaf_byteswap(zap_leaf_phys_t *buf, int len);
extern void zap_leaf_split(zap_leaf_t *l, zap_leaf_t *nl, boolean_t sort);
extern void zap_leaf_stats(struct zap *zap, zap_leaf_t *l,
    struct zap_stats *zs);

#ifdef	__cplusplus
}
#endif

#endif /* _SYS_ZAP_LEAF_H */<|MERGE_RESOLUTION|>--- conflicted
+++ resolved
@@ -25,11 +25,7 @@
 #ifndef	_SYS_ZAP_LEAF_H
 #define	_SYS_ZAP_LEAF_H
 
-<<<<<<< HEAD
-
-=======
 #include <sys/zap.h>
->>>>>>> 428870ff
 
 #ifdef	__cplusplus
 extern "C" {
