/*
 * CDDL HEADER START
 *
 * The contents of this file are subject to the terms of the
 * Common Development and Distribution License (the "License").
 * You may not use this file except in compliance with the License.
 *
 * You can obtain a copy of the license at usr/src/OPENSOLARIS.LICENSE
 * or http://www.opensolaris.org/os/licensing.
 * See the License for the specific language governing permissions
 * and limitations under the License.
 *
 * When distributing Covered Code, include this CDDL HEADER in each
 * file and include the License file at usr/src/OPENSOLARIS.LICENSE.
 * If applicable, add the following below this CDDL HEADER, with the
 * fields enclosed by brackets "[]" replaced with your own identifying
 * information: Portions Copyright [yyyy] [name of copyright owner]
 *
 * CDDL HEADER END
 */
/*
 * Copyright (c) 2005, 2010, Oracle and/or its affiliates. All rights reserved.
 * Copyright (c) 2012, 2018 by Delphix. All rights reserved.
 * Copyright (c) 2013 Steven Hartland. All rights reserved.
 * Copyright (c) 2013 by Joyent, Inc. All rights reserved.
 * Copyright (c) 2016 Actifio, Inc. All rights reserved.
 */

#include <sys/zfs_context.h>
#include <sys/dsl_userhold.h>
#include <sys/dsl_dataset.h>
#include <sys/dsl_synctask.h>
#include <sys/dsl_destroy.h>
#include <sys/dsl_bookmark.h>
#include <sys/dmu_tx.h>
#include <sys/dsl_pool.h>
#include <sys/dsl_dir.h>
#include <sys/dmu_traverse.h>
#include <sys/dsl_scan.h>
#include <sys/dmu_objset.h>
#include <sys/zap.h>
#include <sys/zfeature.h>
#include <sys/zfs_ioctl.h>
#include <sys/dsl_deleg.h>
#include <sys/dmu_impl.h>
#include <sys/zvol.h>
#include <sys/zcp.h>
#include <sys/dsl_deadlist.h>
#include <sys/zthr.h>
#include <sys/spa_impl.h>

int
dsl_destroy_snapshot_check_impl(dsl_dataset_t *ds, boolean_t defer)
{
	if (!ds->ds_is_snapshot)
		return (SET_ERROR(EINVAL));

	if (dsl_dataset_long_held(ds))
		return (SET_ERROR(EBUSY));

	/*
	 * Only allow deferred destroy on pools that support it.
	 * NOTE: deferred destroy is only supported on snapshots.
	 */
	if (defer) {
		if (spa_version(ds->ds_dir->dd_pool->dp_spa) <
		    SPA_VERSION_USERREFS)
			return (SET_ERROR(ENOTSUP));
		return (0);
	}

	/*
	 * If this snapshot has an elevated user reference count,
	 * we can't destroy it yet.
	 */
	if (ds->ds_userrefs > 0)
		return (SET_ERROR(EBUSY));

	/*
	 * Can't delete a branch point.
	 */
	if (dsl_dataset_phys(ds)->ds_num_children > 1)
		return (SET_ERROR(EEXIST));

	return (0);
}

int
dsl_destroy_snapshot_check(void *arg, dmu_tx_t *tx)
{
	dsl_destroy_snapshot_arg_t *ddsa = arg;
	const char *dsname = ddsa->ddsa_name;
	boolean_t defer = ddsa->ddsa_defer;

	dsl_pool_t *dp = dmu_tx_pool(tx);
	int error = 0;
	dsl_dataset_t *ds;

	error = dsl_dataset_hold(dp, dsname, FTAG, &ds);

	/*
	 * If the snapshot does not exist, silently ignore it, and
	 * dsl_destroy_snapshot_sync() will be a no-op
	 * (it's "already destroyed").
	 */
	if (error == ENOENT)
		return (0);

	if (error == 0) {
		error = dsl_destroy_snapshot_check_impl(ds, defer);
		dsl_dataset_rele(ds, FTAG);
	}

	return (error);
}

struct process_old_arg {
	dsl_dataset_t *ds;
	dsl_dataset_t *ds_prev;
	boolean_t after_branch_point;
	zio_t *pio;
	uint64_t used, comp, uncomp;
};

static int
<<<<<<< HEAD
process_old_cb(void *arg, const blkptr_t *bp, boolean_t free, dmu_tx_t *tx)
=======
process_old_cb(void *arg, const blkptr_t *bp, boolean_t bp_freed, dmu_tx_t *tx)
>>>>>>> 37f03da8
{
	struct process_old_arg *poa = arg;
	dsl_pool_t *dp = poa->ds->ds_dir->dd_pool;

	ASSERT(!BP_IS_HOLE(bp));

	if (bp->blk_birth <= dsl_dataset_phys(poa->ds)->ds_prev_snap_txg) {
<<<<<<< HEAD
		dsl_deadlist_insert(&poa->ds->ds_deadlist, bp, free, tx);
=======
		dsl_deadlist_insert(&poa->ds->ds_deadlist, bp, bp_freed, tx);
>>>>>>> 37f03da8
		if (poa->ds_prev && !poa->after_branch_point &&
		    bp->blk_birth >
		    dsl_dataset_phys(poa->ds_prev)->ds_prev_snap_txg) {
			dsl_dataset_phys(poa->ds_prev)->ds_unique_bytes +=
			    bp_get_dsize_sync(dp->dp_spa, bp);
		}
	} else {
		poa->used += bp_get_dsize_sync(dp->dp_spa, bp);
		poa->comp += BP_GET_PSIZE(bp);
		poa->uncomp += BP_GET_UCSIZE(bp);
		dsl_free_sync(poa->pio, dp, tx->tx_txg, bp);
	}
	return (0);
}

static void
process_old_deadlist(dsl_dataset_t *ds, dsl_dataset_t *ds_prev,
    dsl_dataset_t *ds_next, boolean_t after_branch_point, dmu_tx_t *tx)
{
	struct process_old_arg poa = { 0 };
	dsl_pool_t *dp = ds->ds_dir->dd_pool;
	objset_t *mos = dp->dp_meta_objset;
	uint64_t deadlist_obj;

	ASSERT(ds->ds_deadlist.dl_oldfmt);
	ASSERT(ds_next->ds_deadlist.dl_oldfmt);

	poa.ds = ds;
	poa.ds_prev = ds_prev;
	poa.after_branch_point = after_branch_point;
	poa.pio = zio_root(dp->dp_spa, NULL, NULL, ZIO_FLAG_MUSTSUCCEED);
	VERIFY0(bpobj_iterate(&ds_next->ds_deadlist.dl_bpobj,
	    process_old_cb, &poa, tx));
	VERIFY0(zio_wait(poa.pio));
	ASSERT3U(poa.used, ==, dsl_dataset_phys(ds)->ds_unique_bytes);

	/* change snapused */
	dsl_dir_diduse_space(ds->ds_dir, DD_USED_SNAP,
	    -poa.used, -poa.comp, -poa.uncomp, tx);

	/* swap next's deadlist to our deadlist */
	dsl_deadlist_close(&ds->ds_deadlist);
	dsl_deadlist_close(&ds_next->ds_deadlist);
	deadlist_obj = dsl_dataset_phys(ds)->ds_deadlist_obj;
	dsl_dataset_phys(ds)->ds_deadlist_obj =
	    dsl_dataset_phys(ds_next)->ds_deadlist_obj;
	dsl_dataset_phys(ds_next)->ds_deadlist_obj = deadlist_obj;
	dsl_deadlist_open(&ds->ds_deadlist, mos,
	    dsl_dataset_phys(ds)->ds_deadlist_obj);
	dsl_deadlist_open(&ds_next->ds_deadlist, mos,
	    dsl_dataset_phys(ds_next)->ds_deadlist_obj);
}

typedef struct remaining_clones_key {
	dsl_dataset_t *rck_clone;
	list_node_t rck_node;
} remaining_clones_key_t;

static remaining_clones_key_t *
rck_alloc(dsl_dataset_t *clone)
{
	remaining_clones_key_t *rck = kmem_alloc(sizeof (*rck), KM_SLEEP);
	rck->rck_clone = clone;
	return (rck);
}

static void
dsl_dir_remove_clones_key_impl(dsl_dir_t *dd, uint64_t mintxg, dmu_tx_t *tx,
    list_t *stack, void *tag)
{
	objset_t *mos = dd->dd_pool->dp_meta_objset;

	/*
	 * If it is the old version, dd_clones doesn't exist so we can't
	 * find the clones, but dsl_deadlist_remove_key() is a no-op so it
	 * doesn't matter.
	 */
	if (dsl_dir_phys(dd)->dd_clones == 0)
		return;

	zap_cursor_t *zc = kmem_alloc(sizeof (zap_cursor_t), KM_SLEEP);
	zap_attribute_t *za = kmem_alloc(sizeof (zap_attribute_t), KM_SLEEP);

	for (zap_cursor_init(zc, mos, dsl_dir_phys(dd)->dd_clones);
	    zap_cursor_retrieve(zc, za) == 0;
	    zap_cursor_advance(zc)) {
		dsl_dataset_t *clone;

		VERIFY0(dsl_dataset_hold_obj(dd->dd_pool,
		    za->za_first_integer, tag, &clone));

		if (clone->ds_dir->dd_origin_txg > mintxg) {
			dsl_deadlist_remove_key(&clone->ds_deadlist,
			    mintxg, tx);

			if (dsl_dataset_remap_deadlist_exists(clone)) {
				dsl_deadlist_remove_key(
				    &clone->ds_remap_deadlist, mintxg, tx);
			}

			list_insert_head(stack, rck_alloc(clone));
		} else {
			dsl_dataset_rele(clone, tag);
		}
	}
	zap_cursor_fini(zc);

	kmem_free(za, sizeof (zap_attribute_t));
	kmem_free(zc, sizeof (zap_cursor_t));
}

void
dsl_dir_remove_clones_key(dsl_dir_t *top_dd, uint64_t mintxg, dmu_tx_t *tx)
{
	list_t stack;

	list_create(&stack, sizeof (remaining_clones_key_t),
	    offsetof(remaining_clones_key_t, rck_node));

	dsl_dir_remove_clones_key_impl(top_dd, mintxg, tx, &stack, FTAG);
	for (remaining_clones_key_t *rck = list_remove_head(&stack);
	    rck != NULL; rck = list_remove_head(&stack)) {
		dsl_dataset_t *clone = rck->rck_clone;
		dsl_dir_t *clone_dir = clone->ds_dir;

		kmem_free(rck, sizeof (*rck));

		dsl_dir_remove_clones_key_impl(clone_dir, mintxg, tx,
		    &stack, FTAG);
		dsl_dataset_rele(clone, FTAG);
	}

	list_destroy(&stack);
}

static void
dsl_destroy_snapshot_handle_remaps(dsl_dataset_t *ds, dsl_dataset_t *ds_next,
    dmu_tx_t *tx)
{
	dsl_pool_t *dp = ds->ds_dir->dd_pool;

	/* Move blocks to be obsoleted to pool's obsolete list. */
	if (dsl_dataset_remap_deadlist_exists(ds_next)) {
		if (!bpobj_is_open(&dp->dp_obsolete_bpobj))
			dsl_pool_create_obsolete_bpobj(dp, tx);

		dsl_deadlist_move_bpobj(&ds_next->ds_remap_deadlist,
		    &dp->dp_obsolete_bpobj,
		    dsl_dataset_phys(ds)->ds_prev_snap_txg, tx);
	}

	/* Merge our deadlist into next's and free it. */
	if (dsl_dataset_remap_deadlist_exists(ds)) {
		uint64_t remap_deadlist_object =
		    dsl_dataset_get_remap_deadlist_object(ds);
		ASSERT(remap_deadlist_object != 0);

		mutex_enter(&ds_next->ds_remap_deadlist_lock);
		if (!dsl_dataset_remap_deadlist_exists(ds_next))
			dsl_dataset_create_remap_deadlist(ds_next, tx);
		mutex_exit(&ds_next->ds_remap_deadlist_lock);

		dsl_deadlist_merge(&ds_next->ds_remap_deadlist,
		    remap_deadlist_object, tx);
		dsl_dataset_destroy_remap_deadlist(ds, tx);
	}
}

void
dsl_destroy_snapshot_sync_impl(dsl_dataset_t *ds, boolean_t defer, dmu_tx_t *tx)
{
	int after_branch_point = FALSE;
	dsl_pool_t *dp = ds->ds_dir->dd_pool;
	objset_t *mos = dp->dp_meta_objset;
	dsl_dataset_t *ds_prev = NULL;
	uint64_t obj;

	ASSERT(RRW_WRITE_HELD(&dp->dp_config_rwlock));
	rrw_enter(&ds->ds_bp_rwlock, RW_READER, FTAG);
	ASSERT3U(dsl_dataset_phys(ds)->ds_bp.blk_birth, <=, tx->tx_txg);
	rrw_exit(&ds->ds_bp_rwlock, FTAG);
	ASSERT(zfs_refcount_is_zero(&ds->ds_longholds));

	if (defer &&
	    (ds->ds_userrefs > 0 ||
	    dsl_dataset_phys(ds)->ds_num_children > 1)) {
		ASSERT(spa_version(dp->dp_spa) >= SPA_VERSION_USERREFS);
		dmu_buf_will_dirty(ds->ds_dbuf, tx);
		dsl_dataset_phys(ds)->ds_flags |= DS_FLAG_DEFER_DESTROY;
		spa_history_log_internal_ds(ds, "defer_destroy", tx, "");
		return;
	}

	ASSERT3U(dsl_dataset_phys(ds)->ds_num_children, <=, 1);

	/* We need to log before removing it from the namespace. */
	spa_history_log_internal_ds(ds, "destroy", tx, "");

	dsl_scan_ds_destroyed(ds, tx);

	obj = ds->ds_object;

	boolean_t book_exists = dsl_bookmark_ds_destroyed(ds, tx);

	for (spa_feature_t f = 0; f < SPA_FEATURES; f++) {
		if (dsl_dataset_feature_is_active(ds, f))
			dsl_dataset_deactivate_feature(ds, f, tx);
	}
	if (dsl_dataset_phys(ds)->ds_prev_snap_obj != 0) {
		ASSERT3P(ds->ds_prev, ==, NULL);
		VERIFY0(dsl_dataset_hold_obj(dp,
		    dsl_dataset_phys(ds)->ds_prev_snap_obj, FTAG, &ds_prev));
		after_branch_point =
		    (dsl_dataset_phys(ds_prev)->ds_next_snap_obj != obj);

		dmu_buf_will_dirty(ds_prev->ds_dbuf, tx);
		if (after_branch_point &&
		    dsl_dataset_phys(ds_prev)->ds_next_clones_obj != 0) {
			dsl_dataset_remove_from_next_clones(ds_prev, obj, tx);
			if (dsl_dataset_phys(ds)->ds_next_snap_obj != 0) {
				VERIFY0(zap_add_int(mos,
				    dsl_dataset_phys(ds_prev)->
				    ds_next_clones_obj,
				    dsl_dataset_phys(ds)->ds_next_snap_obj,
				    tx));
			}
		}
		if (!after_branch_point) {
			dsl_dataset_phys(ds_prev)->ds_next_snap_obj =
			    dsl_dataset_phys(ds)->ds_next_snap_obj;
		}
	}

	dsl_dataset_t *ds_next;
	uint64_t old_unique;
	uint64_t used = 0, comp = 0, uncomp = 0;

	VERIFY0(dsl_dataset_hold_obj(dp,
	    dsl_dataset_phys(ds)->ds_next_snap_obj, FTAG, &ds_next));
	ASSERT3U(dsl_dataset_phys(ds_next)->ds_prev_snap_obj, ==, obj);

	old_unique = dsl_dataset_phys(ds_next)->ds_unique_bytes;

	dmu_buf_will_dirty(ds_next->ds_dbuf, tx);
	dsl_dataset_phys(ds_next)->ds_prev_snap_obj =
	    dsl_dataset_phys(ds)->ds_prev_snap_obj;
	dsl_dataset_phys(ds_next)->ds_prev_snap_txg =
	    dsl_dataset_phys(ds)->ds_prev_snap_txg;
	ASSERT3U(dsl_dataset_phys(ds)->ds_prev_snap_txg, ==,
	    ds_prev ? dsl_dataset_phys(ds_prev)->ds_creation_txg : 0);

	if (ds_next->ds_deadlist.dl_oldfmt) {
		process_old_deadlist(ds, ds_prev, ds_next,
		    after_branch_point, tx);
	} else {
		/* Adjust prev's unique space. */
		if (ds_prev && !after_branch_point) {
			dsl_deadlist_space_range(&ds_next->ds_deadlist,
			    dsl_dataset_phys(ds_prev)->ds_prev_snap_txg,
			    dsl_dataset_phys(ds)->ds_prev_snap_txg,
			    &used, &comp, &uncomp);
			dsl_dataset_phys(ds_prev)->ds_unique_bytes += used;
		}

		/* Adjust snapused. */
		dsl_deadlist_space_range(&ds_next->ds_deadlist,
		    dsl_dataset_phys(ds)->ds_prev_snap_txg, UINT64_MAX,
		    &used, &comp, &uncomp);
		dsl_dir_diduse_space(ds->ds_dir, DD_USED_SNAP,
		    -used, -comp, -uncomp, tx);

		/* Move blocks to be freed to pool's free list. */
		dsl_deadlist_move_bpobj(&ds_next->ds_deadlist,
		    &dp->dp_free_bpobj, dsl_dataset_phys(ds)->ds_prev_snap_txg,
		    tx);
		dsl_dir_diduse_space(tx->tx_pool->dp_free_dir,
		    DD_USED_HEAD, used, comp, uncomp, tx);

		/* Merge our deadlist into next's and free it. */
		dsl_deadlist_merge(&ds_next->ds_deadlist,
		    dsl_dataset_phys(ds)->ds_deadlist_obj, tx);
	}

	dsl_deadlist_close(&ds->ds_deadlist);
	dsl_deadlist_free(mos, dsl_dataset_phys(ds)->ds_deadlist_obj, tx);
	dmu_buf_will_dirty(ds->ds_dbuf, tx);
	dsl_dataset_phys(ds)->ds_deadlist_obj = 0;

	dsl_destroy_snapshot_handle_remaps(ds, ds_next, tx);

	if (!book_exists) {
		/* Collapse range in clone heads */
		dsl_dir_remove_clones_key(ds->ds_dir,
		    dsl_dataset_phys(ds)->ds_creation_txg, tx);
	}

	if (ds_next->ds_is_snapshot) {
		dsl_dataset_t *ds_nextnext;

		/*
		 * Update next's unique to include blocks which
		 * were previously shared by only this snapshot
		 * and it.  Those blocks will be born after the
		 * prev snap and before this snap, and will have
		 * died after the next snap and before the one
		 * after that (ie. be on the snap after next's
		 * deadlist).
		 */
		VERIFY0(dsl_dataset_hold_obj(dp,
		    dsl_dataset_phys(ds_next)->ds_next_snap_obj,
		    FTAG, &ds_nextnext));
		dsl_deadlist_space_range(&ds_nextnext->ds_deadlist,
		    dsl_dataset_phys(ds)->ds_prev_snap_txg,
		    dsl_dataset_phys(ds)->ds_creation_txg,
		    &used, &comp, &uncomp);
		dsl_dataset_phys(ds_next)->ds_unique_bytes += used;
		dsl_dataset_rele(ds_nextnext, FTAG);
		ASSERT3P(ds_next->ds_prev, ==, NULL);

		/* Collapse range in this head. */
		dsl_dataset_t *hds;
		VERIFY0(dsl_dataset_hold_obj(dp,
		    dsl_dir_phys(ds->ds_dir)->dd_head_dataset_obj,
		    FTAG, &hds));
		if (!book_exists) {
			/* Collapse range in this head. */
			dsl_deadlist_remove_key(&hds->ds_deadlist,
			    dsl_dataset_phys(ds)->ds_creation_txg, tx);
		}
		if (dsl_dataset_remap_deadlist_exists(hds)) {
			dsl_deadlist_remove_key(&hds->ds_remap_deadlist,
			    dsl_dataset_phys(ds)->ds_creation_txg, tx);
		}
		dsl_dataset_rele(hds, FTAG);

	} else {
		ASSERT3P(ds_next->ds_prev, ==, ds);
		dsl_dataset_rele(ds_next->ds_prev, ds_next);
		ds_next->ds_prev = NULL;
		if (ds_prev) {
			VERIFY0(dsl_dataset_hold_obj(dp,
			    dsl_dataset_phys(ds)->ds_prev_snap_obj,
			    ds_next, &ds_next->ds_prev));
		}

		dsl_dataset_recalc_head_uniq(ds_next);

		/*
		 * Reduce the amount of our unconsumed refreservation
		 * being charged to our parent by the amount of
		 * new unique data we have gained.
		 */
		if (old_unique < ds_next->ds_reserved) {
			int64_t mrsdelta;
			uint64_t new_unique =
			    dsl_dataset_phys(ds_next)->ds_unique_bytes;

			ASSERT(old_unique <= new_unique);
			mrsdelta = MIN(new_unique - old_unique,
			    ds_next->ds_reserved - old_unique);
			dsl_dir_diduse_space(ds->ds_dir,
			    DD_USED_REFRSRV, -mrsdelta, 0, 0, tx);
		}
	}
	dsl_dataset_rele(ds_next, FTAG);

	/*
	 * This must be done after the dsl_traverse(), because it will
	 * re-open the objset.
	 */
	if (ds->ds_objset) {
		dmu_objset_evict(ds->ds_objset);
		ds->ds_objset = NULL;
	}

	/* remove from snapshot namespace */
	dsl_dataset_t *ds_head;
	ASSERT(dsl_dataset_phys(ds)->ds_snapnames_zapobj == 0);
	VERIFY0(dsl_dataset_hold_obj(dp,
	    dsl_dir_phys(ds->ds_dir)->dd_head_dataset_obj, FTAG, &ds_head));
	VERIFY0(dsl_dataset_get_snapname(ds));
#ifdef ZFS_DEBUG
	{
		uint64_t val;
		int err;

		err = dsl_dataset_snap_lookup(ds_head,
		    ds->ds_snapname, &val);
		ASSERT0(err);
		ASSERT3U(val, ==, obj);
	}
#endif
	VERIFY0(dsl_dataset_snap_remove(ds_head, ds->ds_snapname, tx, B_TRUE));
	dsl_dataset_rele(ds_head, FTAG);

	if (ds_prev != NULL)
		dsl_dataset_rele(ds_prev, FTAG);

	spa_prop_clear_bootfs(dp->dp_spa, ds->ds_object, tx);

	if (dsl_dataset_phys(ds)->ds_next_clones_obj != 0) {
		ASSERTV(uint64_t count);
		ASSERT0(zap_count(mos,
		    dsl_dataset_phys(ds)->ds_next_clones_obj, &count) &&
		    count == 0);
		VERIFY0(dmu_object_free(mos,
		    dsl_dataset_phys(ds)->ds_next_clones_obj, tx));
	}
	if (dsl_dataset_phys(ds)->ds_props_obj != 0)
		VERIFY0(zap_destroy(mos, dsl_dataset_phys(ds)->ds_props_obj,
		    tx));
	if (dsl_dataset_phys(ds)->ds_userrefs_obj != 0)
		VERIFY0(zap_destroy(mos, dsl_dataset_phys(ds)->ds_userrefs_obj,
		    tx));
	dsl_dir_rele(ds->ds_dir, ds);
	ds->ds_dir = NULL;
	dmu_object_free_zapified(mos, obj, tx);
}

void
dsl_destroy_snapshot_sync(void *arg, dmu_tx_t *tx)
{
	dsl_destroy_snapshot_arg_t *ddsa = arg;
	const char *dsname = ddsa->ddsa_name;
	boolean_t defer = ddsa->ddsa_defer;

	dsl_pool_t *dp = dmu_tx_pool(tx);
	dsl_dataset_t *ds;

	int error = dsl_dataset_hold(dp, dsname, FTAG, &ds);
	if (error == ENOENT)
		return;
	ASSERT0(error);
	dsl_destroy_snapshot_sync_impl(ds, defer, tx);
	zvol_remove_minors(dp->dp_spa, dsname, B_TRUE);
	dsl_dataset_rele(ds, FTAG);
}

/*
 * The semantics of this function are described in the comment above
 * lzc_destroy_snaps().  To summarize:
 *
 * The snapshots must all be in the same pool.
 *
 * Snapshots that don't exist will be silently ignored (considered to be
 * "already deleted").
 *
 * On success, all snaps will be destroyed and this will return 0.
 * On failure, no snaps will be destroyed, the errlist will be filled in,
 * and this will return an errno.
 */
int
dsl_destroy_snapshots_nvl(nvlist_t *snaps, boolean_t defer,
    nvlist_t *errlist)
{
	if (nvlist_next_nvpair(snaps, NULL) == NULL)
		return (0);

	/*
	 * lzc_destroy_snaps() is documented to take an nvlist whose
	 * values "don't matter".  We need to convert that nvlist to
	 * one that we know can be converted to LUA. We also don't
	 * care about any duplicate entries because the nvlist will
	 * be converted to a LUA table which should take care of this.
	 */
	nvlist_t *snaps_normalized;
	VERIFY0(nvlist_alloc(&snaps_normalized, 0, KM_SLEEP));
	for (nvpair_t *pair = nvlist_next_nvpair(snaps, NULL);
	    pair != NULL; pair = nvlist_next_nvpair(snaps, pair)) {
		fnvlist_add_boolean_value(snaps_normalized,
		    nvpair_name(pair), B_TRUE);
	}

	nvlist_t *arg;
	VERIFY0(nvlist_alloc(&arg, 0, KM_SLEEP));
	fnvlist_add_nvlist(arg, "snaps", snaps_normalized);
	fnvlist_free(snaps_normalized);
	fnvlist_add_boolean_value(arg, "defer", defer);

	nvlist_t *wrapper;
	VERIFY0(nvlist_alloc(&wrapper, 0, KM_SLEEP));
	fnvlist_add_nvlist(wrapper, ZCP_ARG_ARGLIST, arg);
	fnvlist_free(arg);

	const char *program =
	    "arg = ...\n"
	    "snaps = arg['snaps']\n"
	    "defer = arg['defer']\n"
	    "errors = { }\n"
	    "has_errors = false\n"
	    "for snap, v in pairs(snaps) do\n"
	    "    errno = zfs.check.destroy{snap, defer=defer}\n"
	    "    zfs.debug('snap: ' .. snap .. ' errno: ' .. errno)\n"
	    "    if errno == ENOENT then\n"
	    "        snaps[snap] = nil\n"
	    "    elseif errno ~= 0 then\n"
	    "        errors[snap] = errno\n"
	    "        has_errors = true\n"
	    "    end\n"
	    "end\n"
	    "if has_errors then\n"
	    "    return errors\n"
	    "end\n"
	    "for snap, v in pairs(snaps) do\n"
	    "    errno = zfs.sync.destroy{snap, defer=defer}\n"
	    "    assert(errno == 0)\n"
	    "end\n"
	    "return { }\n";

	nvlist_t *result = fnvlist_alloc();
	int error = zcp_eval(nvpair_name(nvlist_next_nvpair(snaps, NULL)),
	    program,
	    B_TRUE,
	    0,
	    zfs_lua_max_memlimit,
	    nvlist_next_nvpair(wrapper, NULL), result);
	if (error != 0) {
		char *errorstr = NULL;
		(void) nvlist_lookup_string(result, ZCP_RET_ERROR, &errorstr);
		if (errorstr != NULL) {
			zfs_dbgmsg(errorstr);
		}
		return (error);
	}
	fnvlist_free(wrapper);

	/*
	 * lzc_destroy_snaps() is documented to fill the errlist with
	 * int32 values, so we need to covert the int64 values that are
	 * returned from LUA.
	 */
	int rv = 0;
	nvlist_t *errlist_raw = fnvlist_lookup_nvlist(result, ZCP_RET_RETURN);
	for (nvpair_t *pair = nvlist_next_nvpair(errlist_raw, NULL);
	    pair != NULL; pair = nvlist_next_nvpair(errlist_raw, pair)) {
		int32_t val = (int32_t)fnvpair_value_int64(pair);
		if (rv == 0)
			rv = val;
		fnvlist_add_int32(errlist, nvpair_name(pair), val);
	}
	fnvlist_free(result);
	return (rv);
}

int
dsl_destroy_snapshot(const char *name, boolean_t defer)
{
	int error;
	nvlist_t *nvl = fnvlist_alloc();
	nvlist_t *errlist = fnvlist_alloc();

	fnvlist_add_boolean(nvl, name);
	error = dsl_destroy_snapshots_nvl(nvl, defer, errlist);
	fnvlist_free(errlist);
	fnvlist_free(nvl);
	return (error);
}

struct killarg {
	dsl_dataset_t *ds;
	dmu_tx_t *tx;
};

/* ARGSUSED */
static int
kill_blkptr(spa_t *spa, zilog_t *zilog, const blkptr_t *bp,
    const zbookmark_phys_t *zb, const dnode_phys_t *dnp, void *arg)
{
	struct killarg *ka = arg;
	dmu_tx_t *tx = ka->tx;

	if (zb->zb_level == ZB_DNODE_LEVEL || BP_IS_HOLE(bp) ||
	    BP_IS_EMBEDDED(bp))
		return (0);

	if (zb->zb_level == ZB_ZIL_LEVEL) {
		ASSERT(zilog != NULL);
		/*
		 * It's a block in the intent log.  It has no
		 * accounting, so just free it.
		 */
		dsl_free(ka->tx->tx_pool, ka->tx->tx_txg, bp);
	} else {
		ASSERT(zilog == NULL);
		ASSERT3U(bp->blk_birth, >,
		    dsl_dataset_phys(ka->ds)->ds_prev_snap_txg);
		(void) dsl_dataset_block_kill(ka->ds, bp, tx, B_FALSE);
	}

	return (0);
}

static void
old_synchronous_dataset_destroy(dsl_dataset_t *ds, dmu_tx_t *tx)
{
	struct killarg ka;

	/*
	 * Free everything that we point to (that's born after
	 * the previous snapshot, if we are a clone)
	 *
	 * NB: this should be very quick, because we already
	 * freed all the objects in open context.
	 */
	ka.ds = ds;
	ka.tx = tx;
	VERIFY0(traverse_dataset(ds,
	    dsl_dataset_phys(ds)->ds_prev_snap_txg, TRAVERSE_POST |
	    TRAVERSE_NO_DECRYPT, kill_blkptr, &ka));
	ASSERT(!DS_UNIQUE_IS_ACCURATE(ds) ||
	    dsl_dataset_phys(ds)->ds_unique_bytes == 0);
}

int
dsl_destroy_head_check_impl(dsl_dataset_t *ds, int expected_holds)
{
	int error;
	uint64_t count;
	objset_t *mos;

	ASSERT(!ds->ds_is_snapshot);
	if (ds->ds_is_snapshot)
		return (SET_ERROR(EINVAL));

	if (zfs_refcount_count(&ds->ds_longholds) != expected_holds)
		return (SET_ERROR(EBUSY));

	mos = ds->ds_dir->dd_pool->dp_meta_objset;

	/*
	 * Can't delete a head dataset if there are snapshots of it.
	 * (Except if the only snapshots are from the branch we cloned
	 * from.)
	 */
	if (ds->ds_prev != NULL &&
	    dsl_dataset_phys(ds->ds_prev)->ds_next_snap_obj == ds->ds_object)
		return (SET_ERROR(EBUSY));

	/*
	 * Can't delete if there are children of this fs.
	 */
	error = zap_count(mos,
	    dsl_dir_phys(ds->ds_dir)->dd_child_dir_zapobj, &count);
	if (error != 0)
		return (error);
	if (count != 0)
		return (SET_ERROR(EEXIST));

	if (dsl_dir_is_clone(ds->ds_dir) && DS_IS_DEFER_DESTROY(ds->ds_prev) &&
	    dsl_dataset_phys(ds->ds_prev)->ds_num_children == 2 &&
	    ds->ds_prev->ds_userrefs == 0) {
		/* We need to remove the origin snapshot as well. */
		if (!zfs_refcount_is_zero(&ds->ds_prev->ds_longholds))
			return (SET_ERROR(EBUSY));
	}
	return (0);
}

int
dsl_destroy_head_check(void *arg, dmu_tx_t *tx)
{
	dsl_destroy_head_arg_t *ddha = arg;
	dsl_pool_t *dp = dmu_tx_pool(tx);
	dsl_dataset_t *ds;
	int error;

	error = dsl_dataset_hold(dp, ddha->ddha_name, FTAG, &ds);
	if (error != 0)
		return (error);

	error = dsl_destroy_head_check_impl(ds, 0);
	dsl_dataset_rele(ds, FTAG);
	return (error);
}

static void
dsl_dir_destroy_sync(uint64_t ddobj, dmu_tx_t *tx)
{
	dsl_dir_t *dd;
	dsl_pool_t *dp = dmu_tx_pool(tx);
	objset_t *mos = dp->dp_meta_objset;
	dd_used_t t;

	ASSERT(RRW_WRITE_HELD(&dmu_tx_pool(tx)->dp_config_rwlock));

	VERIFY0(dsl_dir_hold_obj(dp, ddobj, NULL, FTAG, &dd));

	ASSERT0(dsl_dir_phys(dd)->dd_head_dataset_obj);

	/* Decrement the filesystem count for all parent filesystems. */
	if (dd->dd_parent != NULL)
		dsl_fs_ss_count_adjust(dd->dd_parent, -1,
		    DD_FIELD_FILESYSTEM_COUNT, tx);

	/*
	 * Remove our reservation. The impl() routine avoids setting the
	 * actual property, which would require the (already destroyed) ds.
	 */
	dsl_dir_set_reservation_sync_impl(dd, 0, tx);

	ASSERT0(dsl_dir_phys(dd)->dd_used_bytes);
	ASSERT0(dsl_dir_phys(dd)->dd_reserved);
	for (t = 0; t < DD_USED_NUM; t++)
		ASSERT0(dsl_dir_phys(dd)->dd_used_breakdown[t]);

	if (dd->dd_crypto_obj != 0) {
		dsl_crypto_key_destroy_sync(dd->dd_crypto_obj, tx);
		(void) spa_keystore_unload_wkey_impl(dp->dp_spa, dd->dd_object);
	}

	VERIFY0(zap_destroy(mos, dsl_dir_phys(dd)->dd_child_dir_zapobj, tx));
	VERIFY0(zap_destroy(mos, dsl_dir_phys(dd)->dd_props_zapobj, tx));
	if (dsl_dir_phys(dd)->dd_clones != 0)
		VERIFY0(zap_destroy(mos, dsl_dir_phys(dd)->dd_clones, tx));
	VERIFY0(dsl_deleg_destroy(mos, dsl_dir_phys(dd)->dd_deleg_zapobj, tx));
	VERIFY0(zap_remove(mos,
	    dsl_dir_phys(dd->dd_parent)->dd_child_dir_zapobj,
	    dd->dd_myname, tx));

	dsl_dir_rele(dd, FTAG);
	dmu_object_free_zapified(mos, ddobj, tx);
}

static void
dsl_clone_destroy_assert(dsl_dir_t *dd)
{
	uint64_t used, comp, uncomp;

	ASSERT(dsl_dir_is_clone(dd));
	dsl_deadlist_space(&dd->dd_livelist, &used, &comp, &uncomp);

	ASSERT3U(dsl_dir_phys(dd)->dd_used_bytes, ==, used);
	ASSERT3U(dsl_dir_phys(dd)->dd_compressed_bytes, ==, comp);
	/*
	 * Greater than because we do not track embedded block pointers in
	 * the livelist
	 */
	ASSERT3U(dsl_dir_phys(dd)->dd_uncompressed_bytes, >=, uncomp);

	ASSERT(list_is_empty(&dd->dd_pending_allocs.bpl_list));
	ASSERT(list_is_empty(&dd->dd_pending_frees.bpl_list));
}

/*
<<<<<<< HEAD
 * Start the delete process for a clone. Free its zil, verify the space useage
=======
 * Start the delete process for a clone. Free its zil, verify the space usage
>>>>>>> 37f03da8
 * and queue the blkptrs for deletion by adding the livelist to the pool-wide
 * delete queue.
 */
static void
dsl_async_clone_destroy(dsl_dataset_t *ds, dmu_tx_t *tx)
{
	uint64_t zap_obj, to_delete, used, comp, uncomp;
	objset_t *os;
	dsl_dir_t *dd = ds->ds_dir;
	dsl_pool_t *dp = dmu_tx_pool(tx);
	objset_t *mos = dp->dp_meta_objset;
	spa_t *spa = dmu_tx_pool(tx)->dp_spa;
	VERIFY0(dmu_objset_from_ds(ds, &os));

	/* Check that the clone is in a correct state to be deleted */
	dsl_clone_destroy_assert(dd);

	/* Destroy the zil */
	zil_destroy_sync(dmu_objset_zil(os), tx);

	VERIFY0(zap_lookup(mos, dd->dd_object,
	    DD_FIELD_LIVELIST, sizeof (uint64_t), 1, &to_delete));
	/* Initialize deleted_clones entry to track livelists to cleanup */
	int error = zap_lookup(mos, DMU_POOL_DIRECTORY_OBJECT,
	    DMU_POOL_DELETED_CLONES, sizeof (uint64_t), 1, &zap_obj);
	if (error == ENOENT) {
		zap_obj = zap_create(mos, DMU_OTN_ZAP_METADATA,
		    DMU_OT_NONE, 0, tx);
		VERIFY0(zap_add(mos, DMU_POOL_DIRECTORY_OBJECT,
		    DMU_POOL_DELETED_CLONES, sizeof (uint64_t), 1,
		    &(zap_obj), tx));
		spa->spa_livelists_to_delete = zap_obj;
<<<<<<< HEAD
	} else {
		ASSERT0(error);
=======
	} else if (error != 0) {
		zfs_panic_recover("zfs: error %d was returned while looking "
		    "up DMU_POOL_DELETED_CLONES in the zap");
		return;
>>>>>>> 37f03da8
	}
	VERIFY0(zap_add_int(mos, zap_obj, to_delete, tx));

	/* Clone is no longer using space, now tracked by dp_free_dir */
	dsl_deadlist_space(&dd->dd_livelist, &used, &comp, &uncomp);
	dsl_dir_diduse_space(dd, DD_USED_HEAD,
	    -used, -comp, -dsl_dir_phys(dd)->dd_uncompressed_bytes,
	    tx);
	dsl_dir_diduse_space(dp->dp_free_dir, DD_USED_HEAD,
	    used, comp, uncomp, tx);
	dsl_dir_remove_livelist(dd, tx, B_FALSE);
	zthr_wakeup(spa->spa_livelist_delete_zthr);
}

/*
 * Move the bptree into the pool's list of trees to clean up, update space
 * accounting information and destroy the zil.
 */
void
dsl_async_dataset_destroy(dsl_dataset_t *ds, dmu_tx_t *tx)
{
	uint64_t used, comp, uncomp;
	objset_t *os;

	VERIFY0(dmu_objset_from_ds(ds, &os));
	dsl_pool_t *dp = dmu_tx_pool(tx);
	objset_t *mos = dp->dp_meta_objset;

	zil_destroy_sync(dmu_objset_zil(os), tx);

	if (!spa_feature_is_active(dp->dp_spa,
	    SPA_FEATURE_ASYNC_DESTROY)) {
		dsl_scan_t *scn = dp->dp_scan;
		spa_feature_incr(dp->dp_spa, SPA_FEATURE_ASYNC_DESTROY,
		    tx);
		dp->dp_bptree_obj = bptree_alloc(mos, tx);
		VERIFY0(zap_add(mos,
		    DMU_POOL_DIRECTORY_OBJECT,
		    DMU_POOL_BPTREE_OBJ, sizeof (uint64_t), 1,
		    &dp->dp_bptree_obj, tx));
		ASSERT(!scn->scn_async_destroying);
		scn->scn_async_destroying = B_TRUE;
	}

	used = dsl_dir_phys(ds->ds_dir)->dd_used_bytes;
	comp = dsl_dir_phys(ds->ds_dir)->dd_compressed_bytes;
	uncomp = dsl_dir_phys(ds->ds_dir)->dd_uncompressed_bytes;

	ASSERT(!DS_UNIQUE_IS_ACCURATE(ds) ||
	    dsl_dataset_phys(ds)->ds_unique_bytes == used);

	rrw_enter(&ds->ds_bp_rwlock, RW_READER, FTAG);
	bptree_add(mos, dp->dp_bptree_obj,
	    &dsl_dataset_phys(ds)->ds_bp,
	    dsl_dataset_phys(ds)->ds_prev_snap_txg,
	    used, comp, uncomp, tx);
	rrw_exit(&ds->ds_bp_rwlock, FTAG);
	dsl_dir_diduse_space(ds->ds_dir, DD_USED_HEAD,
	    -used, -comp, -uncomp, tx);
	dsl_dir_diduse_space(dp->dp_free_dir, DD_USED_HEAD,
	    used, comp, uncomp, tx);
}

void
dsl_destroy_head_sync_impl(dsl_dataset_t *ds, dmu_tx_t *tx)
{
	dsl_pool_t *dp = dmu_tx_pool(tx);
	objset_t *mos = dp->dp_meta_objset;
	uint64_t obj, ddobj, prevobj = 0;
	boolean_t rmorigin;

	ASSERT3U(dsl_dataset_phys(ds)->ds_num_children, <=, 1);
	ASSERT(ds->ds_prev == NULL ||
	    dsl_dataset_phys(ds->ds_prev)->ds_next_snap_obj != ds->ds_object);
	rrw_enter(&ds->ds_bp_rwlock, RW_READER, FTAG);
	ASSERT3U(dsl_dataset_phys(ds)->ds_bp.blk_birth, <=, tx->tx_txg);
	rrw_exit(&ds->ds_bp_rwlock, FTAG);
	ASSERT(RRW_WRITE_HELD(&dp->dp_config_rwlock));

	/* We need to log before removing it from the namespace. */
	spa_history_log_internal_ds(ds, "destroy", tx, "");

	rmorigin = (dsl_dir_is_clone(ds->ds_dir) &&
	    DS_IS_DEFER_DESTROY(ds->ds_prev) &&
	    dsl_dataset_phys(ds->ds_prev)->ds_num_children == 2 &&
	    ds->ds_prev->ds_userrefs == 0);

	/* Remove our reservation. */
	if (ds->ds_reserved != 0) {
		dsl_dataset_set_refreservation_sync_impl(ds,
		    (ZPROP_SRC_NONE | ZPROP_SRC_LOCAL | ZPROP_SRC_RECEIVED),
		    0, tx);
		ASSERT0(ds->ds_reserved);
	}

	obj = ds->ds_object;

	for (spa_feature_t f = 0; f < SPA_FEATURES; f++) {
		if (dsl_dataset_feature_is_active(ds, f))
			dsl_dataset_deactivate_feature(ds, f, tx);
	}

	dsl_scan_ds_destroyed(ds, tx);

	if (dsl_dataset_phys(ds)->ds_prev_snap_obj != 0) {
		/* This is a clone */
		ASSERT(ds->ds_prev != NULL);
		ASSERT3U(dsl_dataset_phys(ds->ds_prev)->ds_next_snap_obj, !=,
		    obj);
		ASSERT0(dsl_dataset_phys(ds)->ds_next_snap_obj);

		dmu_buf_will_dirty(ds->ds_prev->ds_dbuf, tx);
		if (dsl_dataset_phys(ds->ds_prev)->ds_next_clones_obj != 0) {
			dsl_dataset_remove_from_next_clones(ds->ds_prev,
			    obj, tx);
		}

		ASSERT3U(dsl_dataset_phys(ds->ds_prev)->ds_num_children, >, 1);
		dsl_dataset_phys(ds->ds_prev)->ds_num_children--;
	}

	/*
	 * Destroy the deadlist. Unless it's a clone, the
	 * deadlist should be empty since the dataset has no snapshots.
	 * (If it's a clone, it's safe to ignore the deadlist contents
	 * since they are still referenced by the origin snapshot.)
	 */
	dsl_deadlist_close(&ds->ds_deadlist);
	dsl_deadlist_free(mos, dsl_dataset_phys(ds)->ds_deadlist_obj, tx);
	dmu_buf_will_dirty(ds->ds_dbuf, tx);
	dsl_dataset_phys(ds)->ds_deadlist_obj = 0;

	if (dsl_dataset_remap_deadlist_exists(ds))
		dsl_dataset_destroy_remap_deadlist(ds, tx);

	/*
<<<<<<< HEAD
	 * Each destroy is responsible for both destroying or (enqueuing
	 * to be detroyed) the blkptrs comprising the dataset as well as those
=======
	 * Each destroy is responsible for both destroying (enqueuing
	 * to be destroyed) the blkptrs comprising the dataset as well as
>>>>>>> 37f03da8
	 * those belonging to the zil.
	 */
	if (dsl_deadlist_is_open(&ds->ds_dir->dd_livelist)) {
		dsl_async_clone_destroy(ds, tx);
	} else if (spa_feature_is_enabled(dp->dp_spa,
	    SPA_FEATURE_ASYNC_DESTROY)) {
		dsl_async_dataset_destroy(ds, tx);
	} else {
		old_synchronous_dataset_destroy(ds, tx);
	}

	if (ds->ds_prev != NULL) {
		if (spa_version(dp->dp_spa) >= SPA_VERSION_DIR_CLONES) {
			VERIFY0(zap_remove_int(mos,
			    dsl_dir_phys(ds->ds_prev->ds_dir)->dd_clones,
			    ds->ds_object, tx));
		}
		prevobj = ds->ds_prev->ds_object;
		dsl_dataset_rele(ds->ds_prev, ds);
		ds->ds_prev = NULL;
	}

	/*
	 * This must be done after the dsl_traverse(), because it will
	 * re-open the objset.
	 */
	if (ds->ds_objset) {
		dmu_objset_evict(ds->ds_objset);
		ds->ds_objset = NULL;
	}

	/* Erase the link in the dir */
	dmu_buf_will_dirty(ds->ds_dir->dd_dbuf, tx);
	dsl_dir_phys(ds->ds_dir)->dd_head_dataset_obj = 0;
	ddobj = ds->ds_dir->dd_object;
	ASSERT(dsl_dataset_phys(ds)->ds_snapnames_zapobj != 0);
	VERIFY0(zap_destroy(mos,
	    dsl_dataset_phys(ds)->ds_snapnames_zapobj, tx));

	if (ds->ds_bookmarks_obj != 0) {
		void *cookie = NULL;
		dsl_bookmark_node_t *dbn;

		while ((dbn = avl_destroy_nodes(&ds->ds_bookmarks, &cookie)) !=
		    NULL) {
			if (dbn->dbn_phys.zbm_redaction_obj != 0) {
				VERIFY0(dmu_object_free(mos,
				    dbn->dbn_phys.zbm_redaction_obj, tx));
				spa_feature_decr(dmu_objset_spa(mos),
				    SPA_FEATURE_REDACTION_BOOKMARKS, tx);
			}
			if (dbn->dbn_phys.zbm_flags & ZBM_FLAG_HAS_FBN) {
				spa_feature_decr(dmu_objset_spa(mos),
				    SPA_FEATURE_BOOKMARK_WRITTEN, tx);
			}
			spa_strfree(dbn->dbn_name);
			mutex_destroy(&dbn->dbn_lock);
			kmem_free(dbn, sizeof (*dbn));
		}
		avl_destroy(&ds->ds_bookmarks);
		VERIFY0(zap_destroy(mos, ds->ds_bookmarks_obj, tx));
		spa_feature_decr(dp->dp_spa, SPA_FEATURE_BOOKMARKS, tx);
	}

	spa_prop_clear_bootfs(dp->dp_spa, ds->ds_object, tx);

	ASSERT0(dsl_dataset_phys(ds)->ds_next_clones_obj);
	ASSERT0(dsl_dataset_phys(ds)->ds_props_obj);
	ASSERT0(dsl_dataset_phys(ds)->ds_userrefs_obj);
	dsl_dir_rele(ds->ds_dir, ds);
	ds->ds_dir = NULL;
	dmu_object_free_zapified(mos, obj, tx);

	dsl_dir_destroy_sync(ddobj, tx);

	if (rmorigin) {
		dsl_dataset_t *prev;
		VERIFY0(dsl_dataset_hold_obj(dp, prevobj, FTAG, &prev));
		dsl_destroy_snapshot_sync_impl(prev, B_FALSE, tx);
		dsl_dataset_rele(prev, FTAG);
	}
}

void
dsl_destroy_head_sync(void *arg, dmu_tx_t *tx)
{
	dsl_destroy_head_arg_t *ddha = arg;
	dsl_pool_t *dp = dmu_tx_pool(tx);
	dsl_dataset_t *ds;

	VERIFY0(dsl_dataset_hold(dp, ddha->ddha_name, FTAG, &ds));
	dsl_destroy_head_sync_impl(ds, tx);
	zvol_remove_minors(dp->dp_spa, ddha->ddha_name, B_TRUE);
	dsl_dataset_rele(ds, FTAG);
}

static void
dsl_destroy_head_begin_sync(void *arg, dmu_tx_t *tx)
{
	dsl_destroy_head_arg_t *ddha = arg;
	dsl_pool_t *dp = dmu_tx_pool(tx);
	dsl_dataset_t *ds;

	VERIFY0(dsl_dataset_hold(dp, ddha->ddha_name, FTAG, &ds));

	/* Mark it as inconsistent on-disk, in case we crash */
	dmu_buf_will_dirty(ds->ds_dbuf, tx);
	dsl_dataset_phys(ds)->ds_flags |= DS_FLAG_INCONSISTENT;

	spa_history_log_internal_ds(ds, "destroy begin", tx, "");
	dsl_dataset_rele(ds, FTAG);
}

int
dsl_destroy_head(const char *name)
{
	dsl_destroy_head_arg_t ddha;
	int error;
	spa_t *spa;
	boolean_t isenabled;

#ifdef _KERNEL
	zfs_destroy_unmount_origin(name);
#endif

	error = spa_open(name, &spa, FTAG);
	if (error != 0)
		return (error);
	isenabled = spa_feature_is_enabled(spa, SPA_FEATURE_ASYNC_DESTROY);
	spa_close(spa, FTAG);

	ddha.ddha_name = name;

	if (!isenabled) {
		objset_t *os;

		error = dsl_sync_task(name, dsl_destroy_head_check,
		    dsl_destroy_head_begin_sync, &ddha,
		    0, ZFS_SPACE_CHECK_DESTROY);
		if (error != 0)
			return (error);

		/*
		 * Head deletion is processed in one txg on old pools;
		 * remove the objects from open context so that the txg sync
		 * is not too long. This optimization can only work for
		 * encrypted datasets if the wrapping key is loaded.
		 */
		error = dmu_objset_own(name, DMU_OST_ANY, B_FALSE, B_TRUE,
		    FTAG, &os);
		if (error == 0) {
			uint64_t prev_snap_txg =
			    dsl_dataset_phys(dmu_objset_ds(os))->
			    ds_prev_snap_txg;
			for (uint64_t obj = 0; error == 0;
			    error = dmu_object_next(os, &obj, FALSE,
			    prev_snap_txg))
				(void) dmu_free_long_object(os, obj);
			/* sync out all frees */
			txg_wait_synced(dmu_objset_pool(os), 0);
			dmu_objset_disown(os, B_TRUE, FTAG);
		}
	}

	return (dsl_sync_task(name, dsl_destroy_head_check,
	    dsl_destroy_head_sync, &ddha, 0, ZFS_SPACE_CHECK_DESTROY));
}

/*
 * Note, this function is used as the callback for dmu_objset_find().  We
 * always return 0 so that we will continue to find and process
 * inconsistent datasets, even if we encounter an error trying to
 * process one of them.
 */
/* ARGSUSED */
int
dsl_destroy_inconsistent(const char *dsname, void *arg)
{
	objset_t *os;

	if (dmu_objset_hold(dsname, FTAG, &os) == 0) {
		boolean_t need_destroy = DS_IS_INCONSISTENT(dmu_objset_ds(os));

		/*
		 * If the dataset is inconsistent because a resumable receive
		 * has failed, then do not destroy it.
		 */
		if (dsl_dataset_has_resume_receive_state(dmu_objset_ds(os)))
			need_destroy = B_FALSE;

		dmu_objset_rele(os, FTAG);
		if (need_destroy)
			(void) dsl_destroy_head(dsname);
	}
	return (0);
}


#if defined(_KERNEL)
EXPORT_SYMBOL(dsl_destroy_head);
EXPORT_SYMBOL(dsl_destroy_head_sync_impl);
EXPORT_SYMBOL(dsl_dataset_user_hold_check_one);
EXPORT_SYMBOL(dsl_destroy_snapshot_sync_impl);
EXPORT_SYMBOL(dsl_destroy_inconsistent);
EXPORT_SYMBOL(dsl_dataset_user_release_tmp);
EXPORT_SYMBOL(dsl_destroy_head_check_impl);
#endif<|MERGE_RESOLUTION|>--- conflicted
+++ resolved
@@ -123,11 +123,7 @@
 };
 
 static int
-<<<<<<< HEAD
-process_old_cb(void *arg, const blkptr_t *bp, boolean_t free, dmu_tx_t *tx)
-=======
 process_old_cb(void *arg, const blkptr_t *bp, boolean_t bp_freed, dmu_tx_t *tx)
->>>>>>> 37f03da8
 {
 	struct process_old_arg *poa = arg;
 	dsl_pool_t *dp = poa->ds->ds_dir->dd_pool;
@@ -135,11 +131,7 @@
 	ASSERT(!BP_IS_HOLE(bp));
 
 	if (bp->blk_birth <= dsl_dataset_phys(poa->ds)->ds_prev_snap_txg) {
-<<<<<<< HEAD
-		dsl_deadlist_insert(&poa->ds->ds_deadlist, bp, free, tx);
-=======
 		dsl_deadlist_insert(&poa->ds->ds_deadlist, bp, bp_freed, tx);
->>>>>>> 37f03da8
 		if (poa->ds_prev && !poa->after_branch_point &&
 		    bp->blk_birth >
 		    dsl_dataset_phys(poa->ds_prev)->ds_prev_snap_txg) {
@@ -884,11 +876,7 @@
 }
 
 /*
-<<<<<<< HEAD
- * Start the delete process for a clone. Free its zil, verify the space useage
-=======
  * Start the delete process for a clone. Free its zil, verify the space usage
->>>>>>> 37f03da8
  * and queue the blkptrs for deletion by adding the livelist to the pool-wide
  * delete queue.
  */
@@ -921,15 +909,10 @@
 		    DMU_POOL_DELETED_CLONES, sizeof (uint64_t), 1,
 		    &(zap_obj), tx));
 		spa->spa_livelists_to_delete = zap_obj;
-<<<<<<< HEAD
-	} else {
-		ASSERT0(error);
-=======
 	} else if (error != 0) {
 		zfs_panic_recover("zfs: error %d was returned while looking "
 		    "up DMU_POOL_DELETED_CLONES in the zap");
 		return;
->>>>>>> 37f03da8
 	}
 	VERIFY0(zap_add_int(mos, zap_obj, to_delete, tx));
 
@@ -1066,13 +1049,8 @@
 		dsl_dataset_destroy_remap_deadlist(ds, tx);
 
 	/*
-<<<<<<< HEAD
-	 * Each destroy is responsible for both destroying or (enqueuing
-	 * to be detroyed) the blkptrs comprising the dataset as well as those
-=======
 	 * Each destroy is responsible for both destroying (enqueuing
 	 * to be destroyed) the blkptrs comprising the dataset as well as
->>>>>>> 37f03da8
 	 * those belonging to the zil.
 	 */
 	if (dsl_deadlist_is_open(&ds->ds_dir->dd_livelist)) {
