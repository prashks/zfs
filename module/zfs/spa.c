/*
 * CDDL HEADER START
 *
 * The contents of this file are subject to the terms of the
 * Common Development and Distribution License (the "License").
 * You may not use this file except in compliance with the License.
 *
 * You can obtain a copy of the license at usr/src/OPENSOLARIS.LICENSE
 * or http://www.opensolaris.org/os/licensing.
 * See the License for the specific language governing permissions
 * and limitations under the License.
 *
 * When distributing Covered Code, include this CDDL HEADER in each
 * file and include the License file at usr/src/OPENSOLARIS.LICENSE.
 * If applicable, add the following below this CDDL HEADER, with the
 * fields enclosed by brackets "[]" replaced with your own identifying
 * information: Portions Copyright [yyyy] [name of copyright owner]
 *
 * CDDL HEADER END
 */

/*
 * Copyright (c) 2005, 2010, Oracle and/or its affiliates. All rights reserved.
 * Copyright (c) 2011, 2019 by Delphix. All rights reserved.
 * Copyright (c) 2018, Nexenta Systems, Inc.  All rights reserved.
 * Copyright (c) 2014 Spectra Logic Corporation, All rights reserved.
 * Copyright 2013 Saso Kiselkov. All rights reserved.
 * Copyright (c) 2014 Integros [integros.com]
 * Copyright 2016 Toomas Soome <tsoome@me.com>
 * Copyright (c) 2016 Actifio, Inc. All rights reserved.
 * Copyright 2018 Joyent, Inc.
 * Copyright (c) 2017 Datto Inc.
 * Copyright 2017 Joyent, Inc.
 * Copyright (c) 2017, Intel Corporation.
 */

/*
 * SPA: Storage Pool Allocator
 *
 * This file contains all the routines used when modifying on-disk SPA state.
 * This includes opening, importing, destroying, exporting a pool, and syncing a
 * pool.
 */

#include <sys/zfs_context.h>
#include <sys/fm/fs/zfs.h>
#include <sys/spa_impl.h>
#include <sys/zio.h>
#include <sys/zio_checksum.h>
#include <sys/dmu.h>
#include <sys/dmu_tx.h>
#include <sys/zap.h>
#include <sys/zil.h>
#include <sys/ddt.h>
#include <sys/vdev_impl.h>
#include <sys/vdev_removal.h>
#include <sys/vdev_indirect_mapping.h>
#include <sys/vdev_indirect_births.h>
#include <sys/vdev_initialize.h>
#include <sys/vdev_trim.h>
#include <sys/vdev_disk.h>
#include <sys/metaslab.h>
#include <sys/metaslab_impl.h>
#include <sys/mmp.h>
#include <sys/uberblock_impl.h>
#include <sys/txg.h>
#include <sys/avl.h>
#include <sys/bpobj.h>
#include <sys/dmu_traverse.h>
#include <sys/dmu_objset.h>
#include <sys/unique.h>
#include <sys/dsl_pool.h>
#include <sys/dsl_dataset.h>
#include <sys/dsl_dir.h>
#include <sys/dsl_prop.h>
#include <sys/dsl_synctask.h>
#include <sys/fs/zfs.h>
#include <sys/arc.h>
#include <sys/callb.h>
#include <sys/systeminfo.h>
#include <sys/spa_boot.h>
#include <sys/zfs_ioctl.h>
#include <sys/dsl_scan.h>
#include <sys/zfeature.h>
#include <sys/dsl_destroy.h>
#include <sys/zvol.h>

#ifdef	_KERNEL
#include <sys/fm/protocol.h>
#include <sys/fm/util.h>
#include <sys/callb.h>
#include <sys/zone.h>
#endif	/* _KERNEL */

#include "zfs_prop.h"
#include "zfs_comutil.h"

/*
 * The interval, in seconds, at which failed configuration cache file writes
 * should be retried.
 */
int zfs_ccw_retry_interval = 300;

typedef enum zti_modes {
	ZTI_MODE_FIXED,			/* value is # of threads (min 1) */
	ZTI_MODE_BATCH,			/* cpu-intensive; value is ignored */
	ZTI_MODE_NULL,			/* don't create a taskq */
	ZTI_NMODES
} zti_modes_t;

#define	ZTI_P(n, q)	{ ZTI_MODE_FIXED, (n), (q) }
#define	ZTI_PCT(n)	{ ZTI_MODE_ONLINE_PERCENT, (n), 1 }
#define	ZTI_BATCH	{ ZTI_MODE_BATCH, 0, 1 }
#define	ZTI_NULL	{ ZTI_MODE_NULL, 0, 0 }

#define	ZTI_N(n)	ZTI_P(n, 1)
#define	ZTI_ONE		ZTI_N(1)

typedef struct zio_taskq_info {
	zti_modes_t zti_mode;
	uint_t zti_value;
	uint_t zti_count;
} zio_taskq_info_t;

static const char *const zio_taskq_types[ZIO_TASKQ_TYPES] = {
	"iss", "iss_h", "int", "int_h"
};

/*
 * This table defines the taskq settings for each ZFS I/O type. When
 * initializing a pool, we use this table to create an appropriately sized
 * taskq. Some operations are low volume and therefore have a small, static
 * number of threads assigned to their taskqs using the ZTI_N(#) or ZTI_ONE
 * macros. Other operations process a large amount of data; the ZTI_BATCH
 * macro causes us to create a taskq oriented for throughput. Some operations
 * are so high frequency and short-lived that the taskq itself can become a
 * point of lock contention. The ZTI_P(#, #) macro indicates that we need an
 * additional degree of parallelism specified by the number of threads per-
 * taskq and the number of taskqs; when dispatching an event in this case, the
 * particular taskq is chosen at random.
 *
 * The different taskq priorities are to handle the different contexts (issue
 * and interrupt) and then to reserve threads for ZIO_PRIORITY_NOW I/Os that
 * need to be handled with minimum delay.
 */
const zio_taskq_info_t zio_taskqs[ZIO_TYPES][ZIO_TASKQ_TYPES] = {
	/* ISSUE	ISSUE_HIGH	INTR		INTR_HIGH */
	{ ZTI_ONE,	ZTI_NULL,	ZTI_ONE,	ZTI_NULL }, /* NULL */
	{ ZTI_N(8),	ZTI_NULL,	ZTI_P(12, 8),	ZTI_NULL }, /* READ */
	{ ZTI_BATCH,	ZTI_N(5),	ZTI_P(12, 8),	ZTI_N(5) }, /* WRITE */
	{ ZTI_P(12, 8),	ZTI_NULL,	ZTI_ONE,	ZTI_NULL }, /* FREE */
	{ ZTI_ONE,	ZTI_NULL,	ZTI_ONE,	ZTI_NULL }, /* CLAIM */
	{ ZTI_ONE,	ZTI_NULL,	ZTI_ONE,	ZTI_NULL }, /* IOCTL */
	{ ZTI_N(4),	ZTI_NULL,	ZTI_ONE,	ZTI_NULL }, /* TRIM */
};

static void spa_sync_version(void *arg, dmu_tx_t *tx);
static void spa_sync_props(void *arg, dmu_tx_t *tx);
static boolean_t spa_has_active_shared_spare(spa_t *spa);
static int spa_load_impl(spa_t *spa, spa_import_type_t type, char **ereport);
static void spa_vdev_resilver_done(spa_t *spa);

uint_t		zio_taskq_batch_pct = 75;	/* 1 thread per cpu in pset */
boolean_t	zio_taskq_sysdc = B_TRUE;	/* use SDC scheduling class */
uint_t		zio_taskq_basedc = 80;		/* base duty cycle */

boolean_t	spa_create_process = B_TRUE;	/* no process ==> no sysdc */

/*
 * Report any spa_load_verify errors found, but do not fail spa_load.
 * This is used by zdb to analyze non-idle pools.
 */
boolean_t	spa_load_verify_dryrun = B_FALSE;

/*
 * This (illegal) pool name is used when temporarily importing a spa_t in order
 * to get the vdev stats associated with the imported devices.
 */
#define	TRYIMPORT_NAME	"$import"

/*
 * For debugging purposes: print out vdev tree during pool import.
 */
int		spa_load_print_vdev_tree = B_FALSE;

/*
 * A non-zero value for zfs_max_missing_tvds means that we allow importing
 * pools with missing top-level vdevs. This is strictly intended for advanced
 * pool recovery cases since missing data is almost inevitable. Pools with
 * missing devices can only be imported read-only for safety reasons, and their
 * fail-mode will be automatically set to "continue".
 *
 * With 1 missing vdev we should be able to import the pool and mount all
 * datasets. User data that was not modified after the missing device has been
 * added should be recoverable. This means that snapshots created prior to the
 * addition of that device should be completely intact.
 *
 * With 2 missing vdevs, some datasets may fail to mount since there are
 * dataset statistics that are stored as regular metadata. Some data might be
 * recoverable if those vdevs were added recently.
 *
 * With 3 or more missing vdevs, the pool is severely damaged and MOS entries
 * may be missing entirely. Chances of data recovery are very low. Note that
 * there are also risks of performing an inadvertent rewind as we might be
 * missing all the vdevs with the latest uberblocks.
 */
unsigned long	zfs_max_missing_tvds = 0;

/*
 * The parameters below are similar to zfs_max_missing_tvds but are only
 * intended for a preliminary open of the pool with an untrusted config which
 * might be incomplete or out-dated.
 *
 * We are more tolerant for pools opened from a cachefile since we could have
 * an out-dated cachefile where a device removal was not registered.
 * We could have set the limit arbitrarily high but in the case where devices
 * are really missing we would want to return the proper error codes; we chose
 * SPA_DVAS_PER_BP - 1 so that some copies of the MOS would still be available
 * and we get a chance to retrieve the trusted config.
 */
uint64_t	zfs_max_missing_tvds_cachefile = SPA_DVAS_PER_BP - 1;

/*
 * In the case where config was assembled by scanning device paths (/dev/dsks
 * by default) we are less tolerant since all the existing devices should have
 * been detected and we want spa_load to return the right error codes.
 */
uint64_t	zfs_max_missing_tvds_scan = 0;

/*
 * Debugging aid that pauses spa_sync() towards the end.
 */
boolean_t	zfs_pause_spa_sync = B_FALSE;

/*
 * Variables to indicate the livelist condense zthr func should wait at certain
 * points for the livelist to be removed - used to test condense/destroy races
 */
int zfs_livelist_condense_zthr_pause = 0;
int zfs_livelist_condense_sync_pause = 0;

/*
 * Variables to track whether or not condense cancellation has been
 * triggered in testing.
 */
int zfs_livelist_condense_sync_cancel = 0;
int zfs_livelist_condense_zthr_cancel = 0;

/*
 * Variable to track whether or not extra ALLOC blkptrs were added to a
 * livelist entry while it was being condensed (caused by the way we track
 * remapped blkptrs in dbuf_remap_impl)
 */
int zfs_livelist_condense_new_alloc = 0;

/*
 * ==========================================================================
 * SPA properties routines
 * ==========================================================================
 */

/*
 * Add a (source=src, propname=propval) list to an nvlist.
 */
static void
spa_prop_add_list(nvlist_t *nvl, zpool_prop_t prop, char *strval,
    uint64_t intval, zprop_source_t src)
{
	const char *propname = zpool_prop_to_name(prop);
	nvlist_t *propval;

	VERIFY(nvlist_alloc(&propval, NV_UNIQUE_NAME, KM_SLEEP) == 0);
	VERIFY(nvlist_add_uint64(propval, ZPROP_SOURCE, src) == 0);

	if (strval != NULL)
		VERIFY(nvlist_add_string(propval, ZPROP_VALUE, strval) == 0);
	else
		VERIFY(nvlist_add_uint64(propval, ZPROP_VALUE, intval) == 0);

	VERIFY(nvlist_add_nvlist(nvl, propname, propval) == 0);
	nvlist_free(propval);
}

/*
 * Get property values from the spa configuration.
 */
static void
spa_prop_get_config(spa_t *spa, nvlist_t **nvp)
{
	vdev_t *rvd = spa->spa_root_vdev;
	dsl_pool_t *pool = spa->spa_dsl_pool;
	uint64_t size, alloc, cap, version;
	const zprop_source_t src = ZPROP_SRC_NONE;
	spa_config_dirent_t *dp;
	metaslab_class_t *mc = spa_normal_class(spa);

	ASSERT(MUTEX_HELD(&spa->spa_props_lock));

	if (rvd != NULL) {
		alloc = metaslab_class_get_alloc(mc);
		alloc += metaslab_class_get_alloc(spa_special_class(spa));
		alloc += metaslab_class_get_alloc(spa_dedup_class(spa));

		size = metaslab_class_get_space(mc);
		size += metaslab_class_get_space(spa_special_class(spa));
		size += metaslab_class_get_space(spa_dedup_class(spa));

		spa_prop_add_list(*nvp, ZPOOL_PROP_NAME, spa_name(spa), 0, src);
		spa_prop_add_list(*nvp, ZPOOL_PROP_SIZE, NULL, size, src);
		spa_prop_add_list(*nvp, ZPOOL_PROP_ALLOCATED, NULL, alloc, src);
		spa_prop_add_list(*nvp, ZPOOL_PROP_FREE, NULL,
		    size - alloc, src);
		spa_prop_add_list(*nvp, ZPOOL_PROP_CHECKPOINT, NULL,
		    spa->spa_checkpoint_info.sci_dspace, src);

		spa_prop_add_list(*nvp, ZPOOL_PROP_FRAGMENTATION, NULL,
		    metaslab_class_fragmentation(mc), src);
		spa_prop_add_list(*nvp, ZPOOL_PROP_EXPANDSZ, NULL,
		    metaslab_class_expandable_space(mc), src);
		spa_prop_add_list(*nvp, ZPOOL_PROP_READONLY, NULL,
		    (spa_mode(spa) == FREAD), src);

		cap = (size == 0) ? 0 : (alloc * 100 / size);
		spa_prop_add_list(*nvp, ZPOOL_PROP_CAPACITY, NULL, cap, src);

		spa_prop_add_list(*nvp, ZPOOL_PROP_DEDUPRATIO, NULL,
		    ddt_get_pool_dedup_ratio(spa), src);

		spa_prop_add_list(*nvp, ZPOOL_PROP_HEALTH, NULL,
		    rvd->vdev_state, src);

		version = spa_version(spa);
		if (version == zpool_prop_default_numeric(ZPOOL_PROP_VERSION)) {
			spa_prop_add_list(*nvp, ZPOOL_PROP_VERSION, NULL,
			    version, ZPROP_SRC_DEFAULT);
		} else {
			spa_prop_add_list(*nvp, ZPOOL_PROP_VERSION, NULL,
			    version, ZPROP_SRC_LOCAL);
		}
		spa_prop_add_list(*nvp, ZPOOL_PROP_LOAD_GUID,
		    NULL, spa_load_guid(spa), src);
	}

	if (pool != NULL) {
		/*
		 * The $FREE directory was introduced in SPA_VERSION_DEADLISTS,
		 * when opening pools before this version freedir will be NULL.
		 */
		if (pool->dp_free_dir != NULL) {
			spa_prop_add_list(*nvp, ZPOOL_PROP_FREEING, NULL,
			    dsl_dir_phys(pool->dp_free_dir)->dd_used_bytes,
			    src);
		} else {
			spa_prop_add_list(*nvp, ZPOOL_PROP_FREEING,
			    NULL, 0, src);
		}

		if (pool->dp_leak_dir != NULL) {
			spa_prop_add_list(*nvp, ZPOOL_PROP_LEAKED, NULL,
			    dsl_dir_phys(pool->dp_leak_dir)->dd_used_bytes,
			    src);
		} else {
			spa_prop_add_list(*nvp, ZPOOL_PROP_LEAKED,
			    NULL, 0, src);
		}
	}

	spa_prop_add_list(*nvp, ZPOOL_PROP_GUID, NULL, spa_guid(spa), src);

	if (spa->spa_comment != NULL) {
		spa_prop_add_list(*nvp, ZPOOL_PROP_COMMENT, spa->spa_comment,
		    0, ZPROP_SRC_LOCAL);
	}

	if (spa->spa_root != NULL)
		spa_prop_add_list(*nvp, ZPOOL_PROP_ALTROOT, spa->spa_root,
		    0, ZPROP_SRC_LOCAL);

	if (spa_feature_is_enabled(spa, SPA_FEATURE_LARGE_BLOCKS)) {
		spa_prop_add_list(*nvp, ZPOOL_PROP_MAXBLOCKSIZE, NULL,
		    MIN(zfs_max_recordsize, SPA_MAXBLOCKSIZE), ZPROP_SRC_NONE);
	} else {
		spa_prop_add_list(*nvp, ZPOOL_PROP_MAXBLOCKSIZE, NULL,
		    SPA_OLD_MAXBLOCKSIZE, ZPROP_SRC_NONE);
	}

	if (spa_feature_is_enabled(spa, SPA_FEATURE_LARGE_DNODE)) {
		spa_prop_add_list(*nvp, ZPOOL_PROP_MAXDNODESIZE, NULL,
		    DNODE_MAX_SIZE, ZPROP_SRC_NONE);
	} else {
		spa_prop_add_list(*nvp, ZPOOL_PROP_MAXDNODESIZE, NULL,
		    DNODE_MIN_SIZE, ZPROP_SRC_NONE);
	}

	if ((dp = list_head(&spa->spa_config_list)) != NULL) {
		if (dp->scd_path == NULL) {
			spa_prop_add_list(*nvp, ZPOOL_PROP_CACHEFILE,
			    "none", 0, ZPROP_SRC_LOCAL);
		} else if (strcmp(dp->scd_path, spa_config_path) != 0) {
			spa_prop_add_list(*nvp, ZPOOL_PROP_CACHEFILE,
			    dp->scd_path, 0, ZPROP_SRC_LOCAL);
		}
	}
}

/*
 * Get zpool property values.
 */
int
spa_prop_get(spa_t *spa, nvlist_t **nvp)
{
	objset_t *mos = spa->spa_meta_objset;
	zap_cursor_t zc;
	zap_attribute_t za;
	int err;

	err = nvlist_alloc(nvp, NV_UNIQUE_NAME, KM_SLEEP);
	if (err)
		return (err);

	mutex_enter(&spa->spa_props_lock);

	/*
	 * Get properties from the spa config.
	 */
	spa_prop_get_config(spa, nvp);

	/* If no pool property object, no more prop to get. */
	if (mos == NULL || spa->spa_pool_props_object == 0) {
		mutex_exit(&spa->spa_props_lock);
		goto out;
	}

	/*
	 * Get properties from the MOS pool property object.
	 */
	for (zap_cursor_init(&zc, mos, spa->spa_pool_props_object);
	    (err = zap_cursor_retrieve(&zc, &za)) == 0;
	    zap_cursor_advance(&zc)) {
		uint64_t intval = 0;
		char *strval = NULL;
		zprop_source_t src = ZPROP_SRC_DEFAULT;
		zpool_prop_t prop;

		if ((prop = zpool_name_to_prop(za.za_name)) == ZPOOL_PROP_INVAL)
			continue;

		switch (za.za_integer_length) {
		case 8:
			/* integer property */
			if (za.za_first_integer !=
			    zpool_prop_default_numeric(prop))
				src = ZPROP_SRC_LOCAL;

			if (prop == ZPOOL_PROP_BOOTFS) {
				dsl_pool_t *dp;
				dsl_dataset_t *ds = NULL;

				dp = spa_get_dsl(spa);
				dsl_pool_config_enter(dp, FTAG);
				err = dsl_dataset_hold_obj(dp,
				    za.za_first_integer, FTAG, &ds);
				if (err != 0) {
					dsl_pool_config_exit(dp, FTAG);
					break;
				}

				strval = kmem_alloc(ZFS_MAX_DATASET_NAME_LEN,
				    KM_SLEEP);
				dsl_dataset_name(ds, strval);
				dsl_dataset_rele(ds, FTAG);
				dsl_pool_config_exit(dp, FTAG);
			} else {
				strval = NULL;
				intval = za.za_first_integer;
			}

			spa_prop_add_list(*nvp, prop, strval, intval, src);

			if (strval != NULL)
				kmem_free(strval, ZFS_MAX_DATASET_NAME_LEN);

			break;

		case 1:
			/* string property */
			strval = kmem_alloc(za.za_num_integers, KM_SLEEP);
			err = zap_lookup(mos, spa->spa_pool_props_object,
			    za.za_name, 1, za.za_num_integers, strval);
			if (err) {
				kmem_free(strval, za.za_num_integers);
				break;
			}
			spa_prop_add_list(*nvp, prop, strval, 0, src);
			kmem_free(strval, za.za_num_integers);
			break;

		default:
			break;
		}
	}
	zap_cursor_fini(&zc);
	mutex_exit(&spa->spa_props_lock);
out:
	if (err && err != ENOENT) {
		nvlist_free(*nvp);
		*nvp = NULL;
		return (err);
	}

	return (0);
}

/*
 * Validate the given pool properties nvlist and modify the list
 * for the property values to be set.
 */
static int
spa_prop_validate(spa_t *spa, nvlist_t *props)
{
	nvpair_t *elem;
	int error = 0, reset_bootfs = 0;
	uint64_t objnum = 0;
	boolean_t has_feature = B_FALSE;

	elem = NULL;
	while ((elem = nvlist_next_nvpair(props, elem)) != NULL) {
		uint64_t intval;
		char *strval, *slash, *check, *fname;
		const char *propname = nvpair_name(elem);
		zpool_prop_t prop = zpool_name_to_prop(propname);

		switch (prop) {
		case ZPOOL_PROP_INVAL:
			if (!zpool_prop_feature(propname)) {
				error = SET_ERROR(EINVAL);
				break;
			}

			/*
			 * Sanitize the input.
			 */
			if (nvpair_type(elem) != DATA_TYPE_UINT64) {
				error = SET_ERROR(EINVAL);
				break;
			}

			if (nvpair_value_uint64(elem, &intval) != 0) {
				error = SET_ERROR(EINVAL);
				break;
			}

			if (intval != 0) {
				error = SET_ERROR(EINVAL);
				break;
			}

			fname = strchr(propname, '@') + 1;
			if (zfeature_lookup_name(fname, NULL) != 0) {
				error = SET_ERROR(EINVAL);
				break;
			}

			has_feature = B_TRUE;
			break;

		case ZPOOL_PROP_VERSION:
			error = nvpair_value_uint64(elem, &intval);
			if (!error &&
			    (intval < spa_version(spa) ||
			    intval > SPA_VERSION_BEFORE_FEATURES ||
			    has_feature))
				error = SET_ERROR(EINVAL);
			break;

		case ZPOOL_PROP_DELEGATION:
		case ZPOOL_PROP_AUTOREPLACE:
		case ZPOOL_PROP_LISTSNAPS:
		case ZPOOL_PROP_AUTOEXPAND:
		case ZPOOL_PROP_AUTOTRIM:
			error = nvpair_value_uint64(elem, &intval);
			if (!error && intval > 1)
				error = SET_ERROR(EINVAL);
			break;

		case ZPOOL_PROP_MULTIHOST:
			error = nvpair_value_uint64(elem, &intval);
			if (!error && intval > 1)
				error = SET_ERROR(EINVAL);

			if (!error && !spa_get_hostid())
				error = SET_ERROR(ENOTSUP);

			break;

		case ZPOOL_PROP_BOOTFS:
			/*
			 * If the pool version is less than SPA_VERSION_BOOTFS,
			 * or the pool is still being created (version == 0),
			 * the bootfs property cannot be set.
			 */
			if (spa_version(spa) < SPA_VERSION_BOOTFS) {
				error = SET_ERROR(ENOTSUP);
				break;
			}

			/*
			 * Make sure the vdev config is bootable
			 */
			if (!vdev_is_bootable(spa->spa_root_vdev)) {
				error = SET_ERROR(ENOTSUP);
				break;
			}

			reset_bootfs = 1;

			error = nvpair_value_string(elem, &strval);

			if (!error) {
				objset_t *os;
				uint64_t propval;

				if (strval == NULL || strval[0] == '\0') {
					objnum = zpool_prop_default_numeric(
					    ZPOOL_PROP_BOOTFS);
					break;
				}

				error = dmu_objset_hold(strval, FTAG, &os);
				if (error != 0)
					break;

				/*
				 * Must be ZPL, and its property settings
				 * must be supported by GRUB (compression
				 * is not gzip, and large dnodes are not
				 * used).
				 */

				if (dmu_objset_type(os) != DMU_OST_ZFS) {
					error = SET_ERROR(ENOTSUP);
				} else if ((error =
				    dsl_prop_get_int_ds(dmu_objset_ds(os),
				    zfs_prop_to_name(ZFS_PROP_COMPRESSION),
				    &propval)) == 0 &&
				    !BOOTFS_COMPRESS_VALID(propval)) {
					error = SET_ERROR(ENOTSUP);
				} else if ((error =
				    dsl_prop_get_int_ds(dmu_objset_ds(os),
				    zfs_prop_to_name(ZFS_PROP_DNODESIZE),
				    &propval)) == 0 &&
				    propval != ZFS_DNSIZE_LEGACY) {
					error = SET_ERROR(ENOTSUP);
				} else {
					objnum = dmu_objset_id(os);
				}
				dmu_objset_rele(os, FTAG);
			}
			break;

		case ZPOOL_PROP_FAILUREMODE:
			error = nvpair_value_uint64(elem, &intval);
			if (!error && intval > ZIO_FAILURE_MODE_PANIC)
				error = SET_ERROR(EINVAL);

			/*
			 * This is a special case which only occurs when
			 * the pool has completely failed. This allows
			 * the user to change the in-core failmode property
			 * without syncing it out to disk (I/Os might
			 * currently be blocked). We do this by returning
			 * EIO to the caller (spa_prop_set) to trick it
			 * into thinking we encountered a property validation
			 * error.
			 */
			if (!error && spa_suspended(spa)) {
				spa->spa_failmode = intval;
				error = SET_ERROR(EIO);
			}
			break;

		case ZPOOL_PROP_CACHEFILE:
			if ((error = nvpair_value_string(elem, &strval)) != 0)
				break;

			if (strval[0] == '\0')
				break;

			if (strcmp(strval, "none") == 0)
				break;

			if (strval[0] != '/') {
				error = SET_ERROR(EINVAL);
				break;
			}

			slash = strrchr(strval, '/');
			ASSERT(slash != NULL);

			if (slash[1] == '\0' || strcmp(slash, "/.") == 0 ||
			    strcmp(slash, "/..") == 0)
				error = SET_ERROR(EINVAL);
			break;

		case ZPOOL_PROP_COMMENT:
			if ((error = nvpair_value_string(elem, &strval)) != 0)
				break;
			for (check = strval; *check != '\0'; check++) {
				if (!isprint(*check)) {
					error = SET_ERROR(EINVAL);
					break;
				}
			}
			if (strlen(strval) > ZPROP_MAX_COMMENT)
				error = SET_ERROR(E2BIG);
			break;

		default:
			break;
		}

		if (error)
			break;
	}

	(void) nvlist_remove_all(props,
	    zpool_prop_to_name(ZPOOL_PROP_DEDUPDITTO));

	if (!error && reset_bootfs) {
		error = nvlist_remove(props,
		    zpool_prop_to_name(ZPOOL_PROP_BOOTFS), DATA_TYPE_STRING);

		if (!error) {
			error = nvlist_add_uint64(props,
			    zpool_prop_to_name(ZPOOL_PROP_BOOTFS), objnum);
		}
	}

	return (error);
}

void
spa_configfile_set(spa_t *spa, nvlist_t *nvp, boolean_t need_sync)
{
	char *cachefile;
	spa_config_dirent_t *dp;

	if (nvlist_lookup_string(nvp, zpool_prop_to_name(ZPOOL_PROP_CACHEFILE),
	    &cachefile) != 0)
		return;

	dp = kmem_alloc(sizeof (spa_config_dirent_t),
	    KM_SLEEP);

	if (cachefile[0] == '\0')
		dp->scd_path = spa_strdup(spa_config_path);
	else if (strcmp(cachefile, "none") == 0)
		dp->scd_path = NULL;
	else
		dp->scd_path = spa_strdup(cachefile);

	list_insert_head(&spa->spa_config_list, dp);
	if (need_sync)
		spa_async_request(spa, SPA_ASYNC_CONFIG_UPDATE);
}

int
spa_prop_set(spa_t *spa, nvlist_t *nvp)
{
	int error;
	nvpair_t *elem = NULL;
	boolean_t need_sync = B_FALSE;

	if ((error = spa_prop_validate(spa, nvp)) != 0)
		return (error);

	while ((elem = nvlist_next_nvpair(nvp, elem)) != NULL) {
		zpool_prop_t prop = zpool_name_to_prop(nvpair_name(elem));

		if (prop == ZPOOL_PROP_CACHEFILE ||
		    prop == ZPOOL_PROP_ALTROOT ||
		    prop == ZPOOL_PROP_READONLY)
			continue;

		if (prop == ZPOOL_PROP_VERSION || prop == ZPOOL_PROP_INVAL) {
			uint64_t ver;

			if (prop == ZPOOL_PROP_VERSION) {
				VERIFY(nvpair_value_uint64(elem, &ver) == 0);
			} else {
				ASSERT(zpool_prop_feature(nvpair_name(elem)));
				ver = SPA_VERSION_FEATURES;
				need_sync = B_TRUE;
			}

			/* Save time if the version is already set. */
			if (ver == spa_version(spa))
				continue;

			/*
			 * In addition to the pool directory object, we might
			 * create the pool properties object, the features for
			 * read object, the features for write object, or the
			 * feature descriptions object.
			 */
			error = dsl_sync_task(spa->spa_name, NULL,
			    spa_sync_version, &ver,
			    6, ZFS_SPACE_CHECK_RESERVED);
			if (error)
				return (error);
			continue;
		}

		need_sync = B_TRUE;
		break;
	}

	if (need_sync) {
		return (dsl_sync_task(spa->spa_name, NULL, spa_sync_props,
		    nvp, 6, ZFS_SPACE_CHECK_RESERVED));
	}

	return (0);
}

/*
 * If the bootfs property value is dsobj, clear it.
 */
void
spa_prop_clear_bootfs(spa_t *spa, uint64_t dsobj, dmu_tx_t *tx)
{
	if (spa->spa_bootfs == dsobj && spa->spa_pool_props_object != 0) {
		VERIFY(zap_remove(spa->spa_meta_objset,
		    spa->spa_pool_props_object,
		    zpool_prop_to_name(ZPOOL_PROP_BOOTFS), tx) == 0);
		spa->spa_bootfs = 0;
	}
}

/*ARGSUSED*/
static int
spa_change_guid_check(void *arg, dmu_tx_t *tx)
{
	ASSERTV(uint64_t *newguid = arg);
	spa_t *spa = dmu_tx_pool(tx)->dp_spa;
	vdev_t *rvd = spa->spa_root_vdev;
	uint64_t vdev_state;

	if (spa_feature_is_active(spa, SPA_FEATURE_POOL_CHECKPOINT)) {
		int error = (spa_has_checkpoint(spa)) ?
		    ZFS_ERR_CHECKPOINT_EXISTS : ZFS_ERR_DISCARDING_CHECKPOINT;
		return (SET_ERROR(error));
	}

	spa_config_enter(spa, SCL_STATE, FTAG, RW_READER);
	vdev_state = rvd->vdev_state;
	spa_config_exit(spa, SCL_STATE, FTAG);

	if (vdev_state != VDEV_STATE_HEALTHY)
		return (SET_ERROR(ENXIO));

	ASSERT3U(spa_guid(spa), !=, *newguid);

	return (0);
}

static void
spa_change_guid_sync(void *arg, dmu_tx_t *tx)
{
	uint64_t *newguid = arg;
	spa_t *spa = dmu_tx_pool(tx)->dp_spa;
	uint64_t oldguid;
	vdev_t *rvd = spa->spa_root_vdev;

	oldguid = spa_guid(spa);

	spa_config_enter(spa, SCL_STATE, FTAG, RW_READER);
	rvd->vdev_guid = *newguid;
	rvd->vdev_guid_sum += (*newguid - oldguid);
	vdev_config_dirty(rvd);
	spa_config_exit(spa, SCL_STATE, FTAG);

	spa_history_log_internal(spa, "guid change", tx, "old=%llu new=%llu",
	    oldguid, *newguid);
}

/*
 * Change the GUID for the pool.  This is done so that we can later
 * re-import a pool built from a clone of our own vdevs.  We will modify
 * the root vdev's guid, our own pool guid, and then mark all of our
 * vdevs dirty.  Note that we must make sure that all our vdevs are
 * online when we do this, or else any vdevs that weren't present
 * would be orphaned from our pool.  We are also going to issue a
 * sysevent to update any watchers.
 */
int
spa_change_guid(spa_t *spa)
{
	int error;
	uint64_t guid;

	mutex_enter(&spa->spa_vdev_top_lock);
	mutex_enter(&spa_namespace_lock);
	guid = spa_generate_guid(NULL);

	error = dsl_sync_task(spa->spa_name, spa_change_guid_check,
	    spa_change_guid_sync, &guid, 5, ZFS_SPACE_CHECK_RESERVED);

	if (error == 0) {
		spa_write_cachefile(spa, B_FALSE, B_TRUE);
		spa_event_notify(spa, NULL, NULL, ESC_ZFS_POOL_REGUID);
	}

	mutex_exit(&spa_namespace_lock);
	mutex_exit(&spa->spa_vdev_top_lock);

	return (error);
}

/*
 * ==========================================================================
 * SPA state manipulation (open/create/destroy/import/export)
 * ==========================================================================
 */

static int
spa_error_entry_compare(const void *a, const void *b)
{
	const spa_error_entry_t *sa = (const spa_error_entry_t *)a;
	const spa_error_entry_t *sb = (const spa_error_entry_t *)b;
	int ret;

	ret = memcmp(&sa->se_bookmark, &sb->se_bookmark,
	    sizeof (zbookmark_phys_t));

	return (AVL_ISIGN(ret));
}

/*
 * Utility function which retrieves copies of the current logs and
 * re-initializes them in the process.
 */
void
spa_get_errlists(spa_t *spa, avl_tree_t *last, avl_tree_t *scrub)
{
	ASSERT(MUTEX_HELD(&spa->spa_errlist_lock));

	bcopy(&spa->spa_errlist_last, last, sizeof (avl_tree_t));
	bcopy(&spa->spa_errlist_scrub, scrub, sizeof (avl_tree_t));

	avl_create(&spa->spa_errlist_scrub,
	    spa_error_entry_compare, sizeof (spa_error_entry_t),
	    offsetof(spa_error_entry_t, se_avl));
	avl_create(&spa->spa_errlist_last,
	    spa_error_entry_compare, sizeof (spa_error_entry_t),
	    offsetof(spa_error_entry_t, se_avl));
}

static void
spa_taskqs_init(spa_t *spa, zio_type_t t, zio_taskq_type_t q)
{
	const zio_taskq_info_t *ztip = &zio_taskqs[t][q];
	enum zti_modes mode = ztip->zti_mode;
	uint_t value = ztip->zti_value;
	uint_t count = ztip->zti_count;
	spa_taskqs_t *tqs = &spa->spa_zio_taskq[t][q];
	uint_t flags = 0;
	boolean_t batch = B_FALSE;

	if (mode == ZTI_MODE_NULL) {
		tqs->stqs_count = 0;
		tqs->stqs_taskq = NULL;
		return;
	}

	ASSERT3U(count, >, 0);

	tqs->stqs_count = count;
	tqs->stqs_taskq = kmem_alloc(count * sizeof (taskq_t *), KM_SLEEP);

	switch (mode) {
	case ZTI_MODE_FIXED:
		ASSERT3U(value, >=, 1);
		value = MAX(value, 1);
		flags |= TASKQ_DYNAMIC;
		break;

	case ZTI_MODE_BATCH:
		batch = B_TRUE;
		flags |= TASKQ_THREADS_CPU_PCT;
		value = MIN(zio_taskq_batch_pct, 100);
		break;

	default:
		panic("unrecognized mode for %s_%s taskq (%u:%u) in "
		    "spa_activate()",
		    zio_type_name[t], zio_taskq_types[q], mode, value);
		break;
	}

	for (uint_t i = 0; i < count; i++) {
		taskq_t *tq;
		char name[32];

		(void) snprintf(name, sizeof (name), "%s_%s",
		    zio_type_name[t], zio_taskq_types[q]);

		if (zio_taskq_sysdc && spa->spa_proc != &p0) {
			if (batch)
				flags |= TASKQ_DC_BATCH;

			tq = taskq_create_sysdc(name, value, 50, INT_MAX,
			    spa->spa_proc, zio_taskq_basedc, flags);
		} else {
			pri_t pri = maxclsyspri;
			/*
			 * The write issue taskq can be extremely CPU
			 * intensive.  Run it at slightly less important
			 * priority than the other taskqs.  Under Linux this
			 * means incrementing the priority value on platforms
			 * like illumos it should be decremented.
			 */
			if (t == ZIO_TYPE_WRITE && q == ZIO_TASKQ_ISSUE)
				pri++;

			tq = taskq_create_proc(name, value, pri, 50,
			    INT_MAX, spa->spa_proc, flags);
		}

		tqs->stqs_taskq[i] = tq;
	}
}

static void
spa_taskqs_fini(spa_t *spa, zio_type_t t, zio_taskq_type_t q)
{
	spa_taskqs_t *tqs = &spa->spa_zio_taskq[t][q];

	if (tqs->stqs_taskq == NULL) {
		ASSERT3U(tqs->stqs_count, ==, 0);
		return;
	}

	for (uint_t i = 0; i < tqs->stqs_count; i++) {
		ASSERT3P(tqs->stqs_taskq[i], !=, NULL);
		taskq_destroy(tqs->stqs_taskq[i]);
	}

	kmem_free(tqs->stqs_taskq, tqs->stqs_count * sizeof (taskq_t *));
	tqs->stqs_taskq = NULL;
}

/*
 * Dispatch a task to the appropriate taskq for the ZFS I/O type and priority.
 * Note that a type may have multiple discrete taskqs to avoid lock contention
 * on the taskq itself. In that case we choose which taskq at random by using
 * the low bits of gethrtime().
 */
void
spa_taskq_dispatch_ent(spa_t *spa, zio_type_t t, zio_taskq_type_t q,
    task_func_t *func, void *arg, uint_t flags, taskq_ent_t *ent)
{
	spa_taskqs_t *tqs = &spa->spa_zio_taskq[t][q];
	taskq_t *tq;

	ASSERT3P(tqs->stqs_taskq, !=, NULL);
	ASSERT3U(tqs->stqs_count, !=, 0);

	if (tqs->stqs_count == 1) {
		tq = tqs->stqs_taskq[0];
	} else {
		tq = tqs->stqs_taskq[((uint64_t)gethrtime()) % tqs->stqs_count];
	}

	taskq_dispatch_ent(tq, func, arg, flags, ent);
}

/*
 * Same as spa_taskq_dispatch_ent() but block on the task until completion.
 */
void
spa_taskq_dispatch_sync(spa_t *spa, zio_type_t t, zio_taskq_type_t q,
    task_func_t *func, void *arg, uint_t flags)
{
	spa_taskqs_t *tqs = &spa->spa_zio_taskq[t][q];
	taskq_t *tq;
	taskqid_t id;

	ASSERT3P(tqs->stqs_taskq, !=, NULL);
	ASSERT3U(tqs->stqs_count, !=, 0);

	if (tqs->stqs_count == 1) {
		tq = tqs->stqs_taskq[0];
	} else {
		tq = tqs->stqs_taskq[((uint64_t)gethrtime()) % tqs->stqs_count];
	}

	id = taskq_dispatch(tq, func, arg, flags);
	if (id)
		taskq_wait_id(tq, id);
}

static void
spa_create_zio_taskqs(spa_t *spa)
{
	for (int t = 0; t < ZIO_TYPES; t++) {
		for (int q = 0; q < ZIO_TASKQ_TYPES; q++) {
			spa_taskqs_init(spa, t, q);
		}
	}
}

/*
 * Disabled until spa_thread() can be adapted for Linux.
 */
#undef HAVE_SPA_THREAD

#if defined(_KERNEL) && defined(HAVE_SPA_THREAD)
static void
spa_thread(void *arg)
{
	psetid_t zio_taskq_psrset_bind = PS_NONE;
	callb_cpr_t cprinfo;

	spa_t *spa = arg;
	user_t *pu = PTOU(curproc);

	CALLB_CPR_INIT(&cprinfo, &spa->spa_proc_lock, callb_generic_cpr,
	    spa->spa_name);

	ASSERT(curproc != &p0);
	(void) snprintf(pu->u_psargs, sizeof (pu->u_psargs),
	    "zpool-%s", spa->spa_name);
	(void) strlcpy(pu->u_comm, pu->u_psargs, sizeof (pu->u_comm));

	/* bind this thread to the requested psrset */
	if (zio_taskq_psrset_bind != PS_NONE) {
		pool_lock();
		mutex_enter(&cpu_lock);
		mutex_enter(&pidlock);
		mutex_enter(&curproc->p_lock);

		if (cpupart_bind_thread(curthread, zio_taskq_psrset_bind,
		    0, NULL, NULL) == 0)  {
			curthread->t_bind_pset = zio_taskq_psrset_bind;
		} else {
			cmn_err(CE_WARN,
			    "Couldn't bind process for zfs pool \"%s\" to "
			    "pset %d\n", spa->spa_name, zio_taskq_psrset_bind);
		}

		mutex_exit(&curproc->p_lock);
		mutex_exit(&pidlock);
		mutex_exit(&cpu_lock);
		pool_unlock();
	}

	if (zio_taskq_sysdc) {
		sysdc_thread_enter(curthread, 100, 0);
	}

	spa->spa_proc = curproc;
	spa->spa_did = curthread->t_did;

	spa_create_zio_taskqs(spa);

	mutex_enter(&spa->spa_proc_lock);
	ASSERT(spa->spa_proc_state == SPA_PROC_CREATED);

	spa->spa_proc_state = SPA_PROC_ACTIVE;
	cv_broadcast(&spa->spa_proc_cv);

	CALLB_CPR_SAFE_BEGIN(&cprinfo);
	while (spa->spa_proc_state == SPA_PROC_ACTIVE)
		cv_wait(&spa->spa_proc_cv, &spa->spa_proc_lock);
	CALLB_CPR_SAFE_END(&cprinfo, &spa->spa_proc_lock);

	ASSERT(spa->spa_proc_state == SPA_PROC_DEACTIVATE);
	spa->spa_proc_state = SPA_PROC_GONE;
	spa->spa_proc = &p0;
	cv_broadcast(&spa->spa_proc_cv);
	CALLB_CPR_EXIT(&cprinfo);	/* drops spa_proc_lock */

	mutex_enter(&curproc->p_lock);
	lwp_exit();
}
#endif

/*
 * Activate an uninitialized pool.
 */
static void
spa_activate(spa_t *spa, int mode)
{
	ASSERT(spa->spa_state == POOL_STATE_UNINITIALIZED);

	spa->spa_state = POOL_STATE_ACTIVE;
	spa->spa_mode = mode;

	spa->spa_normal_class = metaslab_class_create(spa, zfs_metaslab_ops);
	spa->spa_log_class = metaslab_class_create(spa, zfs_metaslab_ops);
	spa->spa_special_class = metaslab_class_create(spa, zfs_metaslab_ops);
	spa->spa_dedup_class = metaslab_class_create(spa, zfs_metaslab_ops);

	/* Try to create a covering process */
	mutex_enter(&spa->spa_proc_lock);
	ASSERT(spa->spa_proc_state == SPA_PROC_NONE);
	ASSERT(spa->spa_proc == &p0);
	spa->spa_did = 0;

#ifdef HAVE_SPA_THREAD
	/* Only create a process if we're going to be around a while. */
	if (spa_create_process && strcmp(spa->spa_name, TRYIMPORT_NAME) != 0) {
		if (newproc(spa_thread, (caddr_t)spa, syscid, maxclsyspri,
		    NULL, 0) == 0) {
			spa->spa_proc_state = SPA_PROC_CREATED;
			while (spa->spa_proc_state == SPA_PROC_CREATED) {
				cv_wait(&spa->spa_proc_cv,
				    &spa->spa_proc_lock);
			}
			ASSERT(spa->spa_proc_state == SPA_PROC_ACTIVE);
			ASSERT(spa->spa_proc != &p0);
			ASSERT(spa->spa_did != 0);
		} else {
#ifdef _KERNEL
			cmn_err(CE_WARN,
			    "Couldn't create process for zfs pool \"%s\"\n",
			    spa->spa_name);
#endif
		}
	}
#endif /* HAVE_SPA_THREAD */
	mutex_exit(&spa->spa_proc_lock);

	/* If we didn't create a process, we need to create our taskqs. */
	if (spa->spa_proc == &p0) {
		spa_create_zio_taskqs(spa);
	}

	for (size_t i = 0; i < TXG_SIZE; i++) {
		spa->spa_txg_zio[i] = zio_root(spa, NULL, NULL,
		    ZIO_FLAG_CANFAIL);
	}

	list_create(&spa->spa_config_dirty_list, sizeof (vdev_t),
	    offsetof(vdev_t, vdev_config_dirty_node));
	list_create(&spa->spa_evicting_os_list, sizeof (objset_t),
	    offsetof(objset_t, os_evicting_node));
	list_create(&spa->spa_state_dirty_list, sizeof (vdev_t),
	    offsetof(vdev_t, vdev_state_dirty_node));

	txg_list_create(&spa->spa_vdev_txg_list, spa,
	    offsetof(struct vdev, vdev_txg_node));

	avl_create(&spa->spa_errlist_scrub,
	    spa_error_entry_compare, sizeof (spa_error_entry_t),
	    offsetof(spa_error_entry_t, se_avl));
	avl_create(&spa->spa_errlist_last,
	    spa_error_entry_compare, sizeof (spa_error_entry_t),
	    offsetof(spa_error_entry_t, se_avl));

	spa_keystore_init(&spa->spa_keystore);

	/*
	 * This taskq is used to perform zvol-minor-related tasks
	 * asynchronously. This has several advantages, including easy
	 * resolution of various deadlocks (zfsonlinux bug #3681).
	 *
	 * The taskq must be single threaded to ensure tasks are always
	 * processed in the order in which they were dispatched.
	 *
	 * A taskq per pool allows one to keep the pools independent.
	 * This way if one pool is suspended, it will not impact another.
	 *
	 * The preferred location to dispatch a zvol minor task is a sync
	 * task. In this context, there is easy access to the spa_t and minimal
	 * error handling is required because the sync task must succeed.
	 */
	spa->spa_zvol_taskq = taskq_create("z_zvol", 1, defclsyspri,
	    1, INT_MAX, 0);

	/*
	 * Taskq dedicated to prefetcher threads: this is used to prevent the
	 * pool traverse code from monopolizing the global (and limited)
	 * system_taskq by inappropriately scheduling long running tasks on it.
	 */
	spa->spa_prefetch_taskq = taskq_create("z_prefetch", boot_ncpus,
	    defclsyspri, 1, INT_MAX, TASKQ_DYNAMIC);

	/*
	 * The taskq to upgrade datasets in this pool. Currently used by
	 * feature SPA_FEATURE_USEROBJ_ACCOUNTING/SPA_FEATURE_PROJECT_QUOTA.
	 */
	spa->spa_upgrade_taskq = taskq_create("z_upgrade", boot_ncpus,
	    defclsyspri, 1, INT_MAX, TASKQ_DYNAMIC);
}

/*
 * Opposite of spa_activate().
 */
static void
spa_deactivate(spa_t *spa)
{
	ASSERT(spa->spa_sync_on == B_FALSE);
	ASSERT(spa->spa_dsl_pool == NULL);
	ASSERT(spa->spa_root_vdev == NULL);
	ASSERT(spa->spa_async_zio_root == NULL);
	ASSERT(spa->spa_state != POOL_STATE_UNINITIALIZED);

	spa_evicting_os_wait(spa);

	if (spa->spa_zvol_taskq) {
		taskq_destroy(spa->spa_zvol_taskq);
		spa->spa_zvol_taskq = NULL;
	}

	if (spa->spa_prefetch_taskq) {
		taskq_destroy(spa->spa_prefetch_taskq);
		spa->spa_prefetch_taskq = NULL;
	}

	if (spa->spa_upgrade_taskq) {
		taskq_destroy(spa->spa_upgrade_taskq);
		spa->spa_upgrade_taskq = NULL;
	}

	txg_list_destroy(&spa->spa_vdev_txg_list);

	list_destroy(&spa->spa_config_dirty_list);
	list_destroy(&spa->spa_evicting_os_list);
	list_destroy(&spa->spa_state_dirty_list);

	taskq_cancel_id(system_delay_taskq, spa->spa_deadman_tqid);

	for (int t = 0; t < ZIO_TYPES; t++) {
		for (int q = 0; q < ZIO_TASKQ_TYPES; q++) {
			spa_taskqs_fini(spa, t, q);
		}
	}

	for (size_t i = 0; i < TXG_SIZE; i++) {
		ASSERT3P(spa->spa_txg_zio[i], !=, NULL);
		VERIFY0(zio_wait(spa->spa_txg_zio[i]));
		spa->spa_txg_zio[i] = NULL;
	}

	metaslab_class_destroy(spa->spa_normal_class);
	spa->spa_normal_class = NULL;

	metaslab_class_destroy(spa->spa_log_class);
	spa->spa_log_class = NULL;

	metaslab_class_destroy(spa->spa_special_class);
	spa->spa_special_class = NULL;

	metaslab_class_destroy(spa->spa_dedup_class);
	spa->spa_dedup_class = NULL;

	/*
	 * If this was part of an import or the open otherwise failed, we may
	 * still have errors left in the queues.  Empty them just in case.
	 */
	spa_errlog_drain(spa);
	avl_destroy(&spa->spa_errlist_scrub);
	avl_destroy(&spa->spa_errlist_last);

	spa_keystore_fini(&spa->spa_keystore);

	spa->spa_state = POOL_STATE_UNINITIALIZED;

	mutex_enter(&spa->spa_proc_lock);
	if (spa->spa_proc_state != SPA_PROC_NONE) {
		ASSERT(spa->spa_proc_state == SPA_PROC_ACTIVE);
		spa->spa_proc_state = SPA_PROC_DEACTIVATE;
		cv_broadcast(&spa->spa_proc_cv);
		while (spa->spa_proc_state == SPA_PROC_DEACTIVATE) {
			ASSERT(spa->spa_proc != &p0);
			cv_wait(&spa->spa_proc_cv, &spa->spa_proc_lock);
		}
		ASSERT(spa->spa_proc_state == SPA_PROC_GONE);
		spa->spa_proc_state = SPA_PROC_NONE;
	}
	ASSERT(spa->spa_proc == &p0);
	mutex_exit(&spa->spa_proc_lock);

	/*
	 * We want to make sure spa_thread() has actually exited the ZFS
	 * module, so that the module can't be unloaded out from underneath
	 * it.
	 */
	if (spa->spa_did != 0) {
		thread_join(spa->spa_did);
		spa->spa_did = 0;
	}
}

/*
 * Verify a pool configuration, and construct the vdev tree appropriately.  This
 * will create all the necessary vdevs in the appropriate layout, with each vdev
 * in the CLOSED state.  This will prep the pool before open/creation/import.
 * All vdev validation is done by the vdev_alloc() routine.
 */
static int
spa_config_parse(spa_t *spa, vdev_t **vdp, nvlist_t *nv, vdev_t *parent,
    uint_t id, int atype)
{
	nvlist_t **child;
	uint_t children;
	int error;

	if ((error = vdev_alloc(spa, vdp, nv, parent, id, atype)) != 0)
		return (error);

	if ((*vdp)->vdev_ops->vdev_op_leaf)
		return (0);

	error = nvlist_lookup_nvlist_array(nv, ZPOOL_CONFIG_CHILDREN,
	    &child, &children);

	if (error == ENOENT)
		return (0);

	if (error) {
		vdev_free(*vdp);
		*vdp = NULL;
		return (SET_ERROR(EINVAL));
	}

	for (int c = 0; c < children; c++) {
		vdev_t *vd;
		if ((error = spa_config_parse(spa, &vd, child[c], *vdp, c,
		    atype)) != 0) {
			vdev_free(*vdp);
			*vdp = NULL;
			return (error);
		}
	}

	ASSERT(*vdp != NULL);

	return (0);
}

<<<<<<< HEAD
static void
spa_destroy_aux_threads(spa_t *spa)
{
	if (spa->spa_condense_zthr != NULL) {
		zthr_destroy(spa->spa_condense_zthr);
		spa->spa_condense_zthr = NULL;
	}
	if (spa->spa_checkpoint_discard_zthr != NULL) {
		zthr_destroy(spa->spa_checkpoint_discard_zthr);
		spa->spa_checkpoint_discard_zthr = NULL;
	}
	if (spa->spa_livelist_delete_zthr != NULL) {
		zthr_destroy(spa->spa_livelist_delete_zthr);
		spa->spa_livelist_delete_zthr = NULL;
	}
	if (spa->spa_livelist_condense_zthr != NULL) {
		zthr_destroy(spa->spa_livelist_condense_zthr);
		spa->spa_livelist_condense_zthr = NULL;
	}
}

=======
>>>>>>> 93e28d66
static boolean_t
spa_should_flush_logs_on_unload(spa_t *spa)
{
	if (!spa_feature_is_active(spa, SPA_FEATURE_LOG_SPACEMAP))
		return (B_FALSE);

	if (!spa_writeable(spa))
		return (B_FALSE);

	if (!spa->spa_sync_on)
		return (B_FALSE);

	if (spa_state(spa) != POOL_STATE_EXPORTED)
		return (B_FALSE);

<<<<<<< HEAD
#ifdef ZFS_DEBUG
	/*
	 * At this point we always want to flush as many metaslabs
	 * as we can. That said though, for debug builds we try to
	 * do this half the time, and not flush the other half
	 * so the log space map loading paths in the next pool
	 * import get exercised too.
	 */
	return (spa_get_random(2) == 0);
#else
	return (B_TRUE);
#endif
=======
	if (zfs_keep_log_spacemaps_at_export)
		return (B_FALSE);

	return (B_TRUE);
>>>>>>> 93e28d66
}

/*
 * Opens a transaction that will set the flag that will instruct
 * spa_sync to attempt to flush all the metaslabs for that txg.
 */
static void
spa_unload_log_sm_flush_all(spa_t *spa)
{
	dmu_tx_t *tx = dmu_tx_create_dd(spa_get_dsl(spa)->dp_mos_dir);
	VERIFY0(dmu_tx_assign(tx, TXG_WAIT));

	ASSERT3U(spa->spa_log_flushall_txg, ==, 0);
	spa->spa_log_flushall_txg = dmu_tx_get_txg(tx);

	dmu_tx_commit(tx);
	txg_wait_synced(spa_get_dsl(spa), spa->spa_log_flushall_txg);
}

static void
spa_unload_log_sm_metadata(spa_t *spa)
{
	void *cookie = NULL;
	spa_log_sm_t *sls;
	while ((sls = avl_destroy_nodes(&spa->spa_sm_logs_by_txg,
	    &cookie)) != NULL) {
		VERIFY0(sls->sls_mscount);
		kmem_free(sls, sizeof (spa_log_sm_t));
	}

	for (log_summary_entry_t *e = list_head(&spa->spa_log_summary);
	    e != NULL; e = list_head(&spa->spa_log_summary)) {
		VERIFY0(e->lse_mscount);
		list_remove(&spa->spa_log_summary, e);
		kmem_free(e, sizeof (log_summary_entry_t));
	}

	spa->spa_unflushed_stats.sus_nblocks = 0;
	spa->spa_unflushed_stats.sus_memused = 0;
	spa->spa_unflushed_stats.sus_blocklimit = 0;
}

/*
 * Opposite of spa_load().
 */
static void
spa_unload(spa_t *spa)
{
	ASSERT(MUTEX_HELD(&spa_namespace_lock));
	ASSERT(spa_state(spa) != POOL_STATE_UNINITIALIZED);

	spa_import_progress_remove(spa_guid(spa));
	spa_load_note(spa, "UNLOADING");

	/*
	 * If the log space map feature is enabled and the pool is getting
	 * exported (but not destroyed), we want to spend some time flushing
	 * as many metaslabs as we can in an attempt to destroy log space
	 * maps and save import time.
	 */
	if (spa_should_flush_logs_on_unload(spa))
		spa_unload_log_sm_flush_all(spa);

	/*
	 * Stop async tasks.
	 */
	spa_async_suspend(spa);

	if (spa->spa_root_vdev) {
		vdev_t *root_vdev = spa->spa_root_vdev;
		vdev_initialize_stop_all(root_vdev, VDEV_INITIALIZE_ACTIVE);
		vdev_trim_stop_all(root_vdev, VDEV_TRIM_ACTIVE);
		vdev_autotrim_stop_all(spa);
	}

	/*
	 * Stop syncing.
	 */
	if (spa->spa_sync_on) {
		txg_sync_stop(spa->spa_dsl_pool);
		spa->spa_sync_on = B_FALSE;
	}

	/*
	 * This ensures that there is no async metaslab prefetching
	 * while we attempt to unload the spa.
	 */
	if (spa->spa_root_vdev != NULL) {
		for (int c = 0; c < spa->spa_root_vdev->vdev_children; c++) {
			vdev_t *vc = spa->spa_root_vdev->vdev_child[c];
			if (vc->vdev_mg != NULL)
				taskq_wait(vc->vdev_mg->mg_taskq);
		}
	}

	if (spa->spa_mmp.mmp_thread)
		mmp_thread_stop(spa);

	/*
	 * Wait for any outstanding async I/O to complete.
	 */
	if (spa->spa_async_zio_root != NULL) {
		for (int i = 0; i < max_ncpus; i++)
			(void) zio_wait(spa->spa_async_zio_root[i]);
		kmem_free(spa->spa_async_zio_root, max_ncpus * sizeof (void *));
		spa->spa_async_zio_root = NULL;
	}

	if (spa->spa_vdev_removal != NULL) {
		spa_vdev_removal_destroy(spa->spa_vdev_removal);
		spa->spa_vdev_removal = NULL;
	}

	spa_destroy_aux_threads(spa);

	spa_condense_fini(spa);

	bpobj_close(&spa->spa_deferred_bpobj);

	spa_config_enter(spa, SCL_ALL, spa, RW_WRITER);

	/*
	 * Close all vdevs.
	 */
	if (spa->spa_root_vdev)
		vdev_free(spa->spa_root_vdev);
	ASSERT(spa->spa_root_vdev == NULL);

	/*
	 * Close the dsl pool.
	 */
	if (spa->spa_dsl_pool) {
		dsl_pool_close(spa->spa_dsl_pool);
		spa->spa_dsl_pool = NULL;
		spa->spa_meta_objset = NULL;
	}

	ddt_unload(spa);
	spa_unload_log_sm_metadata(spa);

	/*
	 * Drop and purge level 2 cache
	 */
	spa_l2cache_drop(spa);

	for (int i = 0; i < spa->spa_spares.sav_count; i++)
		vdev_free(spa->spa_spares.sav_vdevs[i]);
	if (spa->spa_spares.sav_vdevs) {
		kmem_free(spa->spa_spares.sav_vdevs,
		    spa->spa_spares.sav_count * sizeof (void *));
		spa->spa_spares.sav_vdevs = NULL;
	}
	if (spa->spa_spares.sav_config) {
		nvlist_free(spa->spa_spares.sav_config);
		spa->spa_spares.sav_config = NULL;
	}
	spa->spa_spares.sav_count = 0;

	for (int i = 0; i < spa->spa_l2cache.sav_count; i++) {
		vdev_clear_stats(spa->spa_l2cache.sav_vdevs[i]);
		vdev_free(spa->spa_l2cache.sav_vdevs[i]);
	}
	if (spa->spa_l2cache.sav_vdevs) {
		kmem_free(spa->spa_l2cache.sav_vdevs,
		    spa->spa_l2cache.sav_count * sizeof (void *));
		spa->spa_l2cache.sav_vdevs = NULL;
	}
	if (spa->spa_l2cache.sav_config) {
		nvlist_free(spa->spa_l2cache.sav_config);
		spa->spa_l2cache.sav_config = NULL;
	}
	spa->spa_l2cache.sav_count = 0;

	spa->spa_async_suspended = 0;

	spa->spa_indirect_vdevs_loaded = B_FALSE;

	if (spa->spa_comment != NULL) {
		spa_strfree(spa->spa_comment);
		spa->spa_comment = NULL;
	}

	spa_config_exit(spa, SCL_ALL, spa);
}

/*
 * Load (or re-load) the current list of vdevs describing the active spares for
 * this pool.  When this is called, we have some form of basic information in
 * 'spa_spares.sav_config'.  We parse this into vdevs, try to open them, and
 * then re-generate a more complete list including status information.
 */
void
spa_load_spares(spa_t *spa)
{
	nvlist_t **spares;
	uint_t nspares;
	int i;
	vdev_t *vd, *tvd;

#ifndef _KERNEL
	/*
	 * zdb opens both the current state of the pool and the
	 * checkpointed state (if present), with a different spa_t.
	 *
	 * As spare vdevs are shared among open pools, we skip loading
	 * them when we load the checkpointed state of the pool.
	 */
	if (!spa_writeable(spa))
		return;
#endif

	ASSERT(spa_config_held(spa, SCL_ALL, RW_WRITER) == SCL_ALL);

	/*
	 * First, close and free any existing spare vdevs.
	 */
	for (i = 0; i < spa->spa_spares.sav_count; i++) {
		vd = spa->spa_spares.sav_vdevs[i];

		/* Undo the call to spa_activate() below */
		if ((tvd = spa_lookup_by_guid(spa, vd->vdev_guid,
		    B_FALSE)) != NULL && tvd->vdev_isspare)
			spa_spare_remove(tvd);
		vdev_close(vd);
		vdev_free(vd);
	}

	if (spa->spa_spares.sav_vdevs)
		kmem_free(spa->spa_spares.sav_vdevs,
		    spa->spa_spares.sav_count * sizeof (void *));

	if (spa->spa_spares.sav_config == NULL)
		nspares = 0;
	else
		VERIFY(nvlist_lookup_nvlist_array(spa->spa_spares.sav_config,
		    ZPOOL_CONFIG_SPARES, &spares, &nspares) == 0);

	spa->spa_spares.sav_count = (int)nspares;
	spa->spa_spares.sav_vdevs = NULL;

	if (nspares == 0)
		return;

	/*
	 * Construct the array of vdevs, opening them to get status in the
	 * process.   For each spare, there is potentially two different vdev_t
	 * structures associated with it: one in the list of spares (used only
	 * for basic validation purposes) and one in the active vdev
	 * configuration (if it's spared in).  During this phase we open and
	 * validate each vdev on the spare list.  If the vdev also exists in the
	 * active configuration, then we also mark this vdev as an active spare.
	 */
	spa->spa_spares.sav_vdevs = kmem_zalloc(nspares * sizeof (void *),
	    KM_SLEEP);
	for (i = 0; i < spa->spa_spares.sav_count; i++) {
		VERIFY(spa_config_parse(spa, &vd, spares[i], NULL, 0,
		    VDEV_ALLOC_SPARE) == 0);
		ASSERT(vd != NULL);

		spa->spa_spares.sav_vdevs[i] = vd;

		if ((tvd = spa_lookup_by_guid(spa, vd->vdev_guid,
		    B_FALSE)) != NULL) {
			if (!tvd->vdev_isspare)
				spa_spare_add(tvd);

			/*
			 * We only mark the spare active if we were successfully
			 * able to load the vdev.  Otherwise, importing a pool
			 * with a bad active spare would result in strange
			 * behavior, because multiple pool would think the spare
			 * is actively in use.
			 *
			 * There is a vulnerability here to an equally bizarre
			 * circumstance, where a dead active spare is later
			 * brought back to life (onlined or otherwise).  Given
			 * the rarity of this scenario, and the extra complexity
			 * it adds, we ignore the possibility.
			 */
			if (!vdev_is_dead(tvd))
				spa_spare_activate(tvd);
		}

		vd->vdev_top = vd;
		vd->vdev_aux = &spa->spa_spares;

		if (vdev_open(vd) != 0)
			continue;

		if (vdev_validate_aux(vd) == 0)
			spa_spare_add(vd);
	}

	/*
	 * Recompute the stashed list of spares, with status information
	 * this time.
	 */
	VERIFY(nvlist_remove(spa->spa_spares.sav_config, ZPOOL_CONFIG_SPARES,
	    DATA_TYPE_NVLIST_ARRAY) == 0);

	spares = kmem_alloc(spa->spa_spares.sav_count * sizeof (void *),
	    KM_SLEEP);
	for (i = 0; i < spa->spa_spares.sav_count; i++)
		spares[i] = vdev_config_generate(spa,
		    spa->spa_spares.sav_vdevs[i], B_TRUE, VDEV_CONFIG_SPARE);
	VERIFY(nvlist_add_nvlist_array(spa->spa_spares.sav_config,
	    ZPOOL_CONFIG_SPARES, spares, spa->spa_spares.sav_count) == 0);
	for (i = 0; i < spa->spa_spares.sav_count; i++)
		nvlist_free(spares[i]);
	kmem_free(spares, spa->spa_spares.sav_count * sizeof (void *));
}

/*
 * Load (or re-load) the current list of vdevs describing the active l2cache for
 * this pool.  When this is called, we have some form of basic information in
 * 'spa_l2cache.sav_config'.  We parse this into vdevs, try to open them, and
 * then re-generate a more complete list including status information.
 * Devices which are already active have their details maintained, and are
 * not re-opened.
 */
void
spa_load_l2cache(spa_t *spa)
{
	nvlist_t **l2cache = NULL;
	uint_t nl2cache;
	int i, j, oldnvdevs;
	uint64_t guid;
	vdev_t *vd, **oldvdevs, **newvdevs;
	spa_aux_vdev_t *sav = &spa->spa_l2cache;

#ifndef _KERNEL
	/*
	 * zdb opens both the current state of the pool and the
	 * checkpointed state (if present), with a different spa_t.
	 *
	 * As L2 caches are part of the ARC which is shared among open
	 * pools, we skip loading them when we load the checkpointed
	 * state of the pool.
	 */
	if (!spa_writeable(spa))
		return;
#endif

	ASSERT(spa_config_held(spa, SCL_ALL, RW_WRITER) == SCL_ALL);

	oldvdevs = sav->sav_vdevs;
	oldnvdevs = sav->sav_count;
	sav->sav_vdevs = NULL;
	sav->sav_count = 0;

	if (sav->sav_config == NULL) {
		nl2cache = 0;
		newvdevs = NULL;
		goto out;
	}

	VERIFY(nvlist_lookup_nvlist_array(sav->sav_config,
	    ZPOOL_CONFIG_L2CACHE, &l2cache, &nl2cache) == 0);
	newvdevs = kmem_alloc(nl2cache * sizeof (void *), KM_SLEEP);

	/*
	 * Process new nvlist of vdevs.
	 */
	for (i = 0; i < nl2cache; i++) {
		VERIFY(nvlist_lookup_uint64(l2cache[i], ZPOOL_CONFIG_GUID,
		    &guid) == 0);

		newvdevs[i] = NULL;
		for (j = 0; j < oldnvdevs; j++) {
			vd = oldvdevs[j];
			if (vd != NULL && guid == vd->vdev_guid) {
				/*
				 * Retain previous vdev for add/remove ops.
				 */
				newvdevs[i] = vd;
				oldvdevs[j] = NULL;
				break;
			}
		}

		if (newvdevs[i] == NULL) {
			/*
			 * Create new vdev
			 */
			VERIFY(spa_config_parse(spa, &vd, l2cache[i], NULL, 0,
			    VDEV_ALLOC_L2CACHE) == 0);
			ASSERT(vd != NULL);
			newvdevs[i] = vd;

			/*
			 * Commit this vdev as an l2cache device,
			 * even if it fails to open.
			 */
			spa_l2cache_add(vd);

			vd->vdev_top = vd;
			vd->vdev_aux = sav;

			spa_l2cache_activate(vd);

			if (vdev_open(vd) != 0)
				continue;

			(void) vdev_validate_aux(vd);

			if (!vdev_is_dead(vd))
				l2arc_add_vdev(spa, vd);
		}
	}

	sav->sav_vdevs = newvdevs;
	sav->sav_count = (int)nl2cache;

	/*
	 * Recompute the stashed list of l2cache devices, with status
	 * information this time.
	 */
	VERIFY(nvlist_remove(sav->sav_config, ZPOOL_CONFIG_L2CACHE,
	    DATA_TYPE_NVLIST_ARRAY) == 0);

	if (sav->sav_count > 0)
		l2cache = kmem_alloc(sav->sav_count * sizeof (void *),
		    KM_SLEEP);
	for (i = 0; i < sav->sav_count; i++)
		l2cache[i] = vdev_config_generate(spa,
		    sav->sav_vdevs[i], B_TRUE, VDEV_CONFIG_L2CACHE);
	VERIFY(nvlist_add_nvlist_array(sav->sav_config,
	    ZPOOL_CONFIG_L2CACHE, l2cache, sav->sav_count) == 0);

out:
	/*
	 * Purge vdevs that were dropped
	 */
	for (i = 0; i < oldnvdevs; i++) {
		uint64_t pool;

		vd = oldvdevs[i];
		if (vd != NULL) {
			ASSERT(vd->vdev_isl2cache);

			if (spa_l2cache_exists(vd->vdev_guid, &pool) &&
			    pool != 0ULL && l2arc_vdev_present(vd))
				l2arc_remove_vdev(vd);
			vdev_clear_stats(vd);
			vdev_free(vd);
		}
	}

	if (oldvdevs)
		kmem_free(oldvdevs, oldnvdevs * sizeof (void *));

	for (i = 0; i < sav->sav_count; i++)
		nvlist_free(l2cache[i]);
	if (sav->sav_count)
		kmem_free(l2cache, sav->sav_count * sizeof (void *));
}

static int
load_nvlist(spa_t *spa, uint64_t obj, nvlist_t **value)
{
	dmu_buf_t *db;
	char *packed = NULL;
	size_t nvsize = 0;
	int error;
	*value = NULL;

	error = dmu_bonus_hold(spa->spa_meta_objset, obj, FTAG, &db);
	if (error)
		return (error);

	nvsize = *(uint64_t *)db->db_data;
	dmu_buf_rele(db, FTAG);

	packed = vmem_alloc(nvsize, KM_SLEEP);
	error = dmu_read(spa->spa_meta_objset, obj, 0, nvsize, packed,
	    DMU_READ_PREFETCH);
	if (error == 0)
		error = nvlist_unpack(packed, nvsize, value, 0);
	vmem_free(packed, nvsize);

	return (error);
}

/*
 * Concrete top-level vdevs that are not missing and are not logs. At every
 * spa_sync we write new uberblocks to at least SPA_SYNC_MIN_VDEVS core tvds.
 */
static uint64_t
spa_healthy_core_tvds(spa_t *spa)
{
	vdev_t *rvd = spa->spa_root_vdev;
	uint64_t tvds = 0;

	for (uint64_t i = 0; i < rvd->vdev_children; i++) {
		vdev_t *vd = rvd->vdev_child[i];
		if (vd->vdev_islog)
			continue;
		if (vdev_is_concrete(vd) && !vdev_is_dead(vd))
			tvds++;
	}

	return (tvds);
}

/*
 * Checks to see if the given vdev could not be opened, in which case we post a
 * sysevent to notify the autoreplace code that the device has been removed.
 */
static void
spa_check_removed(vdev_t *vd)
{
	for (uint64_t c = 0; c < vd->vdev_children; c++)
		spa_check_removed(vd->vdev_child[c]);

	if (vd->vdev_ops->vdev_op_leaf && vdev_is_dead(vd) &&
	    vdev_is_concrete(vd)) {
		zfs_post_autoreplace(vd->vdev_spa, vd);
		spa_event_notify(vd->vdev_spa, vd, NULL, ESC_ZFS_VDEV_CHECK);
	}
}

static int
spa_check_for_missing_logs(spa_t *spa)
{
	vdev_t *rvd = spa->spa_root_vdev;

	/*
	 * If we're doing a normal import, then build up any additional
	 * diagnostic information about missing log devices.
	 * We'll pass this up to the user for further processing.
	 */
	if (!(spa->spa_import_flags & ZFS_IMPORT_MISSING_LOG)) {
		nvlist_t **child, *nv;
		uint64_t idx = 0;

		child = kmem_alloc(rvd->vdev_children * sizeof (nvlist_t *),
		    KM_SLEEP);
		VERIFY(nvlist_alloc(&nv, NV_UNIQUE_NAME, KM_SLEEP) == 0);

		for (uint64_t c = 0; c < rvd->vdev_children; c++) {
			vdev_t *tvd = rvd->vdev_child[c];

			/*
			 * We consider a device as missing only if it failed
			 * to open (i.e. offline or faulted is not considered
			 * as missing).
			 */
			if (tvd->vdev_islog &&
			    tvd->vdev_state == VDEV_STATE_CANT_OPEN) {
				child[idx++] = vdev_config_generate(spa, tvd,
				    B_FALSE, VDEV_CONFIG_MISSING);
			}
		}

		if (idx > 0) {
			fnvlist_add_nvlist_array(nv,
			    ZPOOL_CONFIG_CHILDREN, child, idx);
			fnvlist_add_nvlist(spa->spa_load_info,
			    ZPOOL_CONFIG_MISSING_DEVICES, nv);

			for (uint64_t i = 0; i < idx; i++)
				nvlist_free(child[i]);
		}
		nvlist_free(nv);
		kmem_free(child, rvd->vdev_children * sizeof (char **));

		if (idx > 0) {
			spa_load_failed(spa, "some log devices are missing");
			vdev_dbgmsg_print_tree(rvd, 2);
			return (SET_ERROR(ENXIO));
		}
	} else {
		for (uint64_t c = 0; c < rvd->vdev_children; c++) {
			vdev_t *tvd = rvd->vdev_child[c];

			if (tvd->vdev_islog &&
			    tvd->vdev_state == VDEV_STATE_CANT_OPEN) {
				spa_set_log_state(spa, SPA_LOG_CLEAR);
				spa_load_note(spa, "some log devices are "
				    "missing, ZIL is dropped.");
				vdev_dbgmsg_print_tree(rvd, 2);
				break;
			}
		}
	}

	return (0);
}

/*
 * Check for missing log devices
 */
static boolean_t
spa_check_logs(spa_t *spa)
{
	boolean_t rv = B_FALSE;
	dsl_pool_t *dp = spa_get_dsl(spa);

	switch (spa->spa_log_state) {
	default:
		break;
	case SPA_LOG_MISSING:
		/* need to recheck in case slog has been restored */
	case SPA_LOG_UNKNOWN:
		rv = (dmu_objset_find_dp(dp, dp->dp_root_dir_obj,
		    zil_check_log_chain, NULL, DS_FIND_CHILDREN) != 0);
		if (rv)
			spa_set_log_state(spa, SPA_LOG_MISSING);
		break;
	}
	return (rv);
}

static boolean_t
spa_passivate_log(spa_t *spa)
{
	vdev_t *rvd = spa->spa_root_vdev;
	boolean_t slog_found = B_FALSE;

	ASSERT(spa_config_held(spa, SCL_ALLOC, RW_WRITER));

	if (!spa_has_slogs(spa))
		return (B_FALSE);

	for (int c = 0; c < rvd->vdev_children; c++) {
		vdev_t *tvd = rvd->vdev_child[c];
		metaslab_group_t *mg = tvd->vdev_mg;

		if (tvd->vdev_islog) {
			metaslab_group_passivate(mg);
			slog_found = B_TRUE;
		}
	}

	return (slog_found);
}

static void
spa_activate_log(spa_t *spa)
{
	vdev_t *rvd = spa->spa_root_vdev;

	ASSERT(spa_config_held(spa, SCL_ALLOC, RW_WRITER));

	for (int c = 0; c < rvd->vdev_children; c++) {
		vdev_t *tvd = rvd->vdev_child[c];
		metaslab_group_t *mg = tvd->vdev_mg;

		if (tvd->vdev_islog)
			metaslab_group_activate(mg);
	}
}

int
spa_reset_logs(spa_t *spa)
{
	int error;

	error = dmu_objset_find(spa_name(spa), zil_reset,
	    NULL, DS_FIND_CHILDREN);
	if (error == 0) {
		/*
		 * We successfully offlined the log device, sync out the
		 * current txg so that the "stubby" block can be removed
		 * by zil_sync().
		 */
		txg_wait_synced(spa->spa_dsl_pool, 0);
	}
	return (error);
}

static void
spa_aux_check_removed(spa_aux_vdev_t *sav)
{
	for (int i = 0; i < sav->sav_count; i++)
		spa_check_removed(sav->sav_vdevs[i]);
}

void
spa_claim_notify(zio_t *zio)
{
	spa_t *spa = zio->io_spa;

	if (zio->io_error)
		return;

	mutex_enter(&spa->spa_props_lock);	/* any mutex will do */
	if (spa->spa_claim_max_txg < zio->io_bp->blk_birth)
		spa->spa_claim_max_txg = zio->io_bp->blk_birth;
	mutex_exit(&spa->spa_props_lock);
}

typedef struct spa_load_error {
	uint64_t	sle_meta_count;
	uint64_t	sle_data_count;
} spa_load_error_t;

static void
spa_load_verify_done(zio_t *zio)
{
	blkptr_t *bp = zio->io_bp;
	spa_load_error_t *sle = zio->io_private;
	dmu_object_type_t type = BP_GET_TYPE(bp);
	int error = zio->io_error;
	spa_t *spa = zio->io_spa;

	abd_free(zio->io_abd);
	if (error) {
		if ((BP_GET_LEVEL(bp) != 0 || DMU_OT_IS_METADATA(type)) &&
		    type != DMU_OT_INTENT_LOG)
			atomic_inc_64(&sle->sle_meta_count);
		else
			atomic_inc_64(&sle->sle_data_count);
	}

	mutex_enter(&spa->spa_scrub_lock);
	spa->spa_load_verify_ios--;
	cv_broadcast(&spa->spa_scrub_io_cv);
	mutex_exit(&spa->spa_scrub_lock);
}

/*
 * Maximum number of concurrent scrub i/os to create while verifying
 * a pool while importing it.
 */
int spa_load_verify_maxinflight = 10000;
int spa_load_verify_metadata = B_TRUE;
int spa_load_verify_data = B_TRUE;

/*ARGSUSED*/
static int
spa_load_verify_cb(spa_t *spa, zilog_t *zilog, const blkptr_t *bp,
    const zbookmark_phys_t *zb, const dnode_phys_t *dnp, void *arg)
{
	if (zb->zb_level == ZB_DNODE_LEVEL || BP_IS_HOLE(bp) ||
	    BP_IS_EMBEDDED(bp) || BP_IS_REDACTED(bp))
		return (0);
	/*
	 * Note: normally this routine will not be called if
	 * spa_load_verify_metadata is not set.  However, it may be useful
	 * to manually set the flag after the traversal has begun.
	 */
	if (!spa_load_verify_metadata)
		return (0);
	if (!BP_IS_METADATA(bp) && !spa_load_verify_data)
		return (0);

	zio_t *rio = arg;
	size_t size = BP_GET_PSIZE(bp);

	mutex_enter(&spa->spa_scrub_lock);
	while (spa->spa_load_verify_ios >= spa_load_verify_maxinflight)
		cv_wait(&spa->spa_scrub_io_cv, &spa->spa_scrub_lock);
	spa->spa_load_verify_ios++;
	mutex_exit(&spa->spa_scrub_lock);

	zio_nowait(zio_read(rio, spa, bp, abd_alloc_for_io(size, B_FALSE), size,
	    spa_load_verify_done, rio->io_private, ZIO_PRIORITY_SCRUB,
	    ZIO_FLAG_SPECULATIVE | ZIO_FLAG_CANFAIL |
	    ZIO_FLAG_SCRUB | ZIO_FLAG_RAW, zb));
	return (0);
}

/* ARGSUSED */
int
verify_dataset_name_len(dsl_pool_t *dp, dsl_dataset_t *ds, void *arg)
{
	if (dsl_dataset_namelen(ds) >= ZFS_MAX_DATASET_NAME_LEN)
		return (SET_ERROR(ENAMETOOLONG));

	return (0);
}

static int
spa_load_verify(spa_t *spa)
{
	zio_t *rio;
	spa_load_error_t sle = { 0 };
	zpool_load_policy_t policy;
	boolean_t verify_ok = B_FALSE;
	int error = 0;

	zpool_get_load_policy(spa->spa_config, &policy);

	if (policy.zlp_rewind & ZPOOL_NEVER_REWIND)
		return (0);

	dsl_pool_config_enter(spa->spa_dsl_pool, FTAG);
	error = dmu_objset_find_dp(spa->spa_dsl_pool,
	    spa->spa_dsl_pool->dp_root_dir_obj, verify_dataset_name_len, NULL,
	    DS_FIND_CHILDREN);
	dsl_pool_config_exit(spa->spa_dsl_pool, FTAG);
	if (error != 0)
		return (error);

	rio = zio_root(spa, NULL, &sle,
	    ZIO_FLAG_CANFAIL | ZIO_FLAG_SPECULATIVE);

	if (spa_load_verify_metadata) {
		if (spa->spa_extreme_rewind) {
			spa_load_note(spa, "performing a complete scan of the "
			    "pool since extreme rewind is on. This may take "
			    "a very long time.\n  (spa_load_verify_data=%u, "
			    "spa_load_verify_metadata=%u)",
			    spa_load_verify_data, spa_load_verify_metadata);
		}
		error = traverse_pool(spa, spa->spa_verify_min_txg,
		    TRAVERSE_PRE | TRAVERSE_PREFETCH_METADATA |
		    TRAVERSE_NO_DECRYPT, spa_load_verify_cb, rio);
	}

	(void) zio_wait(rio);

	spa->spa_load_meta_errors = sle.sle_meta_count;
	spa->spa_load_data_errors = sle.sle_data_count;

	if (sle.sle_meta_count != 0 || sle.sle_data_count != 0) {
		spa_load_note(spa, "spa_load_verify found %llu metadata errors "
		    "and %llu data errors", (u_longlong_t)sle.sle_meta_count,
		    (u_longlong_t)sle.sle_data_count);
	}

	if (spa_load_verify_dryrun ||
	    (!error && sle.sle_meta_count <= policy.zlp_maxmeta &&
	    sle.sle_data_count <= policy.zlp_maxdata)) {
		int64_t loss = 0;

		verify_ok = B_TRUE;
		spa->spa_load_txg = spa->spa_uberblock.ub_txg;
		spa->spa_load_txg_ts = spa->spa_uberblock.ub_timestamp;

		loss = spa->spa_last_ubsync_txg_ts - spa->spa_load_txg_ts;
		VERIFY(nvlist_add_uint64(spa->spa_load_info,
		    ZPOOL_CONFIG_LOAD_TIME, spa->spa_load_txg_ts) == 0);
		VERIFY(nvlist_add_int64(spa->spa_load_info,
		    ZPOOL_CONFIG_REWIND_TIME, loss) == 0);
		VERIFY(nvlist_add_uint64(spa->spa_load_info,
		    ZPOOL_CONFIG_LOAD_DATA_ERRORS, sle.sle_data_count) == 0);
	} else {
		spa->spa_load_max_txg = spa->spa_uberblock.ub_txg;
	}

	if (spa_load_verify_dryrun)
		return (0);

	if (error) {
		if (error != ENXIO && error != EIO)
			error = SET_ERROR(EIO);
		return (error);
	}

	return (verify_ok ? 0 : EIO);
}

/*
 * Find a value in the pool props object.
 */
static void
spa_prop_find(spa_t *spa, zpool_prop_t prop, uint64_t *val)
{
	(void) zap_lookup(spa->spa_meta_objset, spa->spa_pool_props_object,
	    zpool_prop_to_name(prop), sizeof (uint64_t), 1, val);
}

/*
 * Find a value in the pool directory object.
 */
static int
spa_dir_prop(spa_t *spa, const char *name, uint64_t *val, boolean_t log_enoent)
{
	int error = zap_lookup(spa->spa_meta_objset, DMU_POOL_DIRECTORY_OBJECT,
	    name, sizeof (uint64_t), 1, val);

	if (error != 0 && (error != ENOENT || log_enoent)) {
		spa_load_failed(spa, "couldn't get '%s' value in MOS directory "
		    "[error=%d]", name, error);
	}

	return (error);
}

static int
spa_vdev_err(vdev_t *vdev, vdev_aux_t aux, int err)
{
	vdev_set_state(vdev, B_TRUE, VDEV_STATE_CANT_OPEN, aux);
	return (SET_ERROR(err));
}

boolean_t
spa_livelist_delete_check(spa_t *spa)
{
	return (spa->spa_livelists_to_delete != 0);
}

/* ARGSUSED */
static boolean_t
spa_livelist_delete_cb_check(void *arg, zthr_t *z)
{
	spa_t *spa = arg;
	return (spa_livelist_delete_check(spa));
}

static int
delete_blkptr_cb(void *arg, const blkptr_t *bp, dmu_tx_t *tx)
{
	spa_t *spa = arg;
	zio_free(spa, tx->tx_txg, bp);
	dsl_dir_diduse_space(tx->tx_pool->dp_free_dir, DD_USED_HEAD,
	    -bp_get_dsize_sync(spa, bp),
	    -BP_GET_PSIZE(bp), -BP_GET_UCSIZE(bp), tx);
	return (0);
}

static int
dsl_get_next_livelist_obj(objset_t *os, uint64_t zap_obj, uint64_t *llp)
{
	int err;
	zap_cursor_t zc;
	zap_attribute_t za;
	zap_cursor_init(&zc, os, zap_obj);
	err = zap_cursor_retrieve(&zc, &za);
	zap_cursor_fini(&zc);
	if (err == 0)
		*llp = za.za_first_integer;
	return (err);
}

/*
 * Components of livelist deletion that must be performed in syncing
 * context: freeing block pointers and updating the pool-wide data
 * structures to indicate how much work is left to do
 */
typedef struct sublist_delete_arg {
	spa_t *spa;
	dsl_deadlist_t *ll;
	uint64_t key;
	bplist_t *to_free;
} sublist_delete_arg_t;

static void
sublist_delete_sync(void *arg, dmu_tx_t *tx)
{
	sublist_delete_arg_t *sda = arg;
	spa_t *spa = sda->spa;
	dsl_deadlist_t *ll = sda->ll;
	uint64_t key = sda->key;
	bplist_t *to_free = sda->to_free;

	bplist_iterate(to_free, delete_blkptr_cb, spa, tx);
	dsl_deadlist_remove_entry(ll, key, tx);
}

typedef struct livelist_delete_arg {
	spa_t *spa;
	uint64_t ll_obj;
	uint64_t zap_obj;
} livelist_delete_arg_t;

static void
livelist_delete_sync(void *arg, dmu_tx_t *tx)
{
	livelist_delete_arg_t *lda = arg;
	spa_t *spa = lda->spa;
	uint64_t ll_obj = lda->ll_obj;
	uint64_t zap_obj = lda->zap_obj;
	objset_t *mos = spa->spa_meta_objset;
	uint64_t count;

	/* free the livelist and decrement the feature count */
	VERIFY0(zap_remove_int(mos, zap_obj, ll_obj, tx));
	dsl_deadlist_free(mos, ll_obj, tx);
	spa_feature_decr(spa, SPA_FEATURE_LIVELIST, tx);
	VERIFY0(zap_count(mos, zap_obj, &count));
	if (count == 0) {
		/* no more livelists to delete */
		VERIFY0(zap_remove(mos, DMU_POOL_DIRECTORY_OBJECT,
		    DMU_POOL_DELETED_CLONES, tx));
		VERIFY0(zap_destroy(mos, zap_obj, tx));
		spa->spa_livelists_to_delete = 0;
	}
}

/*
 * Load in the value for the livelist to be removed and open it. Then,
 * load its first sublist and determine which block pointers should actually
 * be freed. Then, call a synctask which performs the actual frees and updates
 * the pool-wide livelist data.
 */
/* ARGSUSED */
void
spa_livelist_delete_cb(void *arg, zthr_t *z)
{
	spa_t *spa = arg;
	int err;
	uint64_t ll_obj, count;
	objset_t *mos = spa->spa_meta_objset;
	uint64_t zap_obj = spa->spa_livelists_to_delete;
	/*
	 * Determine the next livelist to delete. This function should only
	 * be called if there is at least one deleted clone.
	 */
	VERIFY0(dsl_get_next_livelist_obj(mos, zap_obj, &ll_obj));
	VERIFY0(zap_count(mos, ll_obj, &count));
	if (count > 0) {
		dsl_deadlist_t ll = { 0 };
		dsl_deadlist_entry_t *dle;
		bplist_t to_free;
		dsl_deadlist_open(&ll, mos, ll_obj);
		dle = dsl_deadlist_first(&ll);
		ASSERT3P(dle, !=, NULL);
		bplist_create(&to_free);
		err = dsl_process_sub_livelist(&dle->dle_bpobj, &to_free, z);
		if (err == EINTR)
			goto out;
		ASSERT(err == 0);
		sublist_delete_arg_t sync_arg = {
		    .spa = spa,
		    .ll = &ll,
		    .key = dle->dle_mintxg,
		    .to_free = &to_free
		};
		zfs_dbgmsg("deleting sublist (id %llu) from"
		    " livelist %llu, %d remaining",
		    dle->dle_bpobj.bpo_object, ll_obj, count - 1);
		VERIFY0(dsl_sync_task(spa_name(spa), NULL, sublist_delete_sync,
		    &sync_arg, 0, ZFS_SPACE_CHECK_DESTROY));
out:
		bplist_clear(&to_free);
		bplist_destroy(&to_free);
		dsl_deadlist_close(&ll);
	} else {
		livelist_delete_arg_t sync_arg = {
		    .spa = spa,
		    .ll_obj = ll_obj,
		    .zap_obj = zap_obj
		};
		zfs_dbgmsg("deletion of livelist %llu completed", ll_obj);
		VERIFY0(dsl_sync_task(spa_name(spa), NULL, livelist_delete_sync,
		    &sync_arg, 0, ZFS_SPACE_CHECK_DESTROY));
	}
}

void
spa_start_livelist_destroy_thread(spa_t *spa)
{
	ASSERT3P(spa->spa_livelist_delete_zthr, ==, NULL);
	spa->spa_livelist_delete_zthr = zthr_create(
	    spa_livelist_delete_cb_check, spa_livelist_delete_cb, spa);
}

typedef struct livelist_new_arg {
	bplist_t *allocs;
	bplist_t *frees;
} livelist_new_arg_t;

static int
livelist_track_new_cb(void *arg, const blkptr_t *bp, boolean_t free,
    dmu_tx_t *tx)
{
	ASSERT(tx == NULL);
	livelist_new_arg_t *lna = arg;
	if (free) {
		bplist_append(lna->frees, bp);
	} else {
		bplist_append(lna->allocs, bp);
		zfs_livelist_condense_new_alloc++;
	}
	return (0);
}

typedef struct livelist_condense_arg {
	spa_t *spa;
	bplist_t to_keep;
	uint64_t first_size;
	uint64_t next_size;
} livelist_condense_arg_t;

static void
spa_livelist_condense_sync(void *arg, dmu_tx_t *tx)
{
	livelist_condense_arg_t *lca = arg;
	spa_t *spa = lca->spa;
	bplist_t new_frees;
	dsl_dataset_t *ds = spa->spa_to_condense.ds;

	/* Have we been cancelled? */
	if (spa->spa_to_condense.cancelled) {
		zfs_livelist_condense_sync_cancel++;
		goto out;
	}

	dsl_deadlist_entry_t *first = spa->spa_to_condense.first;
	dsl_deadlist_entry_t *next = spa->spa_to_condense.next;
	dsl_deadlist_t *ll = &ds->ds_dir->dd_livelist;

	/*
	 * It's possible that the livelist was changed while the zthr was
	 * running. Therefore, we need to check for new blkptrs in the two
	 * entries being condensed and continue to track them in the livelist.
	 * Because of the way we handle remapped blkptrs (see dbuf_remap_impl),
	 * it's possible that they newly added blkptrs are FREEs or ALLOCs so
	 * we need to sort them into two different bplists.
	 */
	uint64_t first_obj = first->dle_bpobj.bpo_object;
	uint64_t next_obj = next->dle_bpobj.bpo_object;
	uint64_t cur_first_size = first->dle_bpobj.bpo_phys->bpo_num_blkptrs;
	uint64_t cur_next_size = next->dle_bpobj.bpo_phys->bpo_num_blkptrs;

	bplist_create(&new_frees);
	livelist_new_arg_t new_bps = {
	    .allocs = &lca->to_keep,
	    .frees = &new_frees,
	};

	if (cur_first_size > lca->first_size) {
		VERIFY0(livelist_bpobj_iterate_from_nofree(&first->dle_bpobj,
		    livelist_track_new_cb, &new_bps, lca->first_size));
	}
	if (cur_next_size > lca->next_size) {
		VERIFY0(livelist_bpobj_iterate_from_nofree(&next->dle_bpobj,
		    livelist_track_new_cb, &new_bps, lca->next_size));
	}

	dsl_deadlist_clear_entry(first, ll, tx);
	ASSERT(bpobj_is_empty(&first->dle_bpobj));
	dsl_deadlist_remove_entry(ll, next->dle_mintxg, tx);

	bplist_iterate(&lca->to_keep, dsl_deadlist_insert_alloc_cb, ll, tx);
	bplist_iterate(&new_frees, dsl_deadlist_insert_free_cb, ll, tx);
	bplist_destroy(&new_frees);

	char dsname[ZFS_MAX_DATASET_NAME_LEN];
	dsl_dataset_name(ds, dsname);
	zfs_dbgmsg("txg %llu condensing livelist of %s (id %llu), bpobj %llu "
	    "(%llu blkptrs) and bpobj %llu (%llu blkptrs) -> bpobj %llu "
	    "(%llu blkptrs)", tx->tx_txg, dsname, ds->ds_object, first_obj,
	    cur_first_size, next_obj, cur_next_size,
	    first->dle_bpobj.bpo_object,
	    first->dle_bpobj.bpo_phys->bpo_num_blkptrs);
out:
	dmu_buf_rele(ds->ds_dbuf, spa);
	spa->spa_to_condense.ds = NULL;
	bplist_clear(&lca->to_keep);
	bplist_destroy(&lca->to_keep);
	kmem_free(lca, sizeof (livelist_condense_arg_t));
	spa->spa_to_condense.syncing = B_FALSE;
}

void
spa_livelist_condense_cb(void *arg, zthr_t *t)
{
	while (zfs_livelist_condense_zthr_pause &&
	    !(zthr_has_waiters(t) || zthr_iscancelled(t)))
		delay(1);

	int err;
	spa_t *spa = arg;
	dsl_deadlist_entry_t *first = spa->spa_to_condense.first;
	dsl_deadlist_entry_t *next = spa->spa_to_condense.next;
	uint64_t first_size = first->dle_bpobj.bpo_phys->bpo_num_blkptrs;
	uint64_t next_size = next->dle_bpobj.bpo_phys->bpo_num_blkptrs;

	livelist_condense_arg_t *lca =
	    kmem_alloc(sizeof (livelist_condense_arg_t), KM_SLEEP);
	bplist_create(&lca->to_keep);
	err = dsl_process_sub_livelist(&first->dle_bpobj, &lca->to_keep, t);
	err = dsl_process_sub_livelist(&next->dle_bpobj, &lca->to_keep, t);

	if (err == 0) {
		while (zfs_livelist_condense_sync_pause &&
		    !(zthr_has_waiters(t) || zthr_iscancelled(t)))
			delay(1);

		dmu_tx_t *tx = dmu_tx_create_dd(spa_get_dsl(spa)->dp_mos_dir);
		dmu_tx_mark_netfree(tx);
		dmu_tx_hold_space(tx, 1);
		err = dmu_tx_assign(tx, TXG_NOWAIT | TXG_NOTHROTTLE);
		if (err == 0) {
			/*
			 * Prevent the condense zthr restarting before
			 * the synctask completes.
			 */
			spa->spa_to_condense.syncing = B_TRUE;
			lca->spa = spa;
			lca->first_size = first_size;
			lca->next_size = next_size;
			dsl_sync_task_nowait(spa_get_dsl(spa),
			    spa_livelist_condense_sync, lca, 0,
			    ZFS_SPACE_CHECK_NONE, tx);
			dmu_tx_commit(tx);
			return;
		}
	}
	/*
	 * Condensing can not continue: either it was externally stopped or
	 * the pool has run out of space
	 */
	ASSERT(err != 0);
	bplist_clear(&lca->to_keep);
	bplist_destroy(&lca->to_keep);
	kmem_free(lca, sizeof (livelist_condense_arg_t));
	dmu_buf_rele(spa->spa_to_condense.ds->ds_dbuf, spa);
	spa->spa_to_condense.ds = NULL;
	if (err == EINTR)
		zfs_livelist_condense_zthr_cancel++;
}

/* ARGSUSED */
/*
 * Check that there is something to condense but that a condense is not
 * already in progress and that condensing has not been cancelled.
 */
static boolean_t
spa_livelist_condense_cb_check(void *arg, zthr_t *z)
{
	spa_t *spa = arg;
	if ((spa->spa_to_condense.ds != NULL) &&
	    (spa->spa_to_condense.syncing == B_FALSE) &&
	    (spa->spa_to_condense.cancelled == B_FALSE)) {
		return (B_TRUE);
	}
	return (B_FALSE);
}

void
spa_start_livelist_condensing_thread(spa_t *spa)
{
	spa->spa_to_condense.ds = NULL;
	spa->spa_to_condense.first = NULL;
	spa->spa_to_condense.next = NULL;
	spa->spa_to_condense.syncing = B_FALSE;
	spa->spa_to_condense.cancelled = B_FALSE;

	ASSERT3P(spa->spa_livelist_condense_zthr, ==, NULL);
	spa->spa_livelist_condense_zthr = zthr_create(
	    spa_livelist_condense_cb_check, spa_livelist_condense_cb, spa);
}

static void
spa_spawn_aux_threads(spa_t *spa)
{
	ASSERT(spa_writeable(spa));

	ASSERT(MUTEX_HELD(&spa_namespace_lock));

	spa_start_indirect_condensing_thread(spa);
	spa_start_livelist_destroy_thread(spa);
	spa_start_livelist_condensing_thread(spa);

	ASSERT3P(spa->spa_checkpoint_discard_zthr, ==, NULL);
	spa->spa_checkpoint_discard_zthr =
	    zthr_create(spa_checkpoint_discard_thread_check,
	    spa_checkpoint_discard_thread, spa);
}

/*
 * Fix up config after a partly-completed split.  This is done with the
 * ZPOOL_CONFIG_SPLIT nvlist.  Both the splitting pool and the split-off
 * pool have that entry in their config, but only the splitting one contains
 * a list of all the guids of the vdevs that are being split off.
 *
 * This function determines what to do with that list: either rejoin
 * all the disks to the pool, or complete the splitting process.  To attempt
 * the rejoin, each disk that is offlined is marked online again, and
 * we do a reopen() call.  If the vdev label for every disk that was
 * marked online indicates it was successfully split off (VDEV_AUX_SPLIT_POOL)
 * then we call vdev_split() on each disk, and complete the split.
 *
 * Otherwise we leave the config alone, with all the vdevs in place in
 * the original pool.
 */
static void
spa_try_repair(spa_t *spa, nvlist_t *config)
{
	uint_t extracted;
	uint64_t *glist;
	uint_t i, gcount;
	nvlist_t *nvl;
	vdev_t **vd;
	boolean_t attempt_reopen;

	if (nvlist_lookup_nvlist(config, ZPOOL_CONFIG_SPLIT, &nvl) != 0)
		return;

	/* check that the config is complete */
	if (nvlist_lookup_uint64_array(nvl, ZPOOL_CONFIG_SPLIT_LIST,
	    &glist, &gcount) != 0)
		return;

	vd = kmem_zalloc(gcount * sizeof (vdev_t *), KM_SLEEP);

	/* attempt to online all the vdevs & validate */
	attempt_reopen = B_TRUE;
	for (i = 0; i < gcount; i++) {
		if (glist[i] == 0)	/* vdev is hole */
			continue;

		vd[i] = spa_lookup_by_guid(spa, glist[i], B_FALSE);
		if (vd[i] == NULL) {
			/*
			 * Don't bother attempting to reopen the disks;
			 * just do the split.
			 */
			attempt_reopen = B_FALSE;
		} else {
			/* attempt to re-online it */
			vd[i]->vdev_offline = B_FALSE;
		}
	}

	if (attempt_reopen) {
		vdev_reopen(spa->spa_root_vdev);

		/* check each device to see what state it's in */
		for (extracted = 0, i = 0; i < gcount; i++) {
			if (vd[i] != NULL &&
			    vd[i]->vdev_stat.vs_aux != VDEV_AUX_SPLIT_POOL)
				break;
			++extracted;
		}
	}

	/*
	 * If every disk has been moved to the new pool, or if we never
	 * even attempted to look at them, then we split them off for
	 * good.
	 */
	if (!attempt_reopen || gcount == extracted) {
		for (i = 0; i < gcount; i++)
			if (vd[i] != NULL)
				vdev_split(vd[i]);
		vdev_reopen(spa->spa_root_vdev);
	}

	kmem_free(vd, gcount * sizeof (vdev_t *));
}

static int
spa_load(spa_t *spa, spa_load_state_t state, spa_import_type_t type)
{
	char *ereport = FM_EREPORT_ZFS_POOL;
	int error;

	spa->spa_load_state = state;
	(void) spa_import_progress_set_state(spa_guid(spa),
	    spa_load_state(spa));

	gethrestime(&spa->spa_loaded_ts);
	error = spa_load_impl(spa, type, &ereport);

	/*
	 * Don't count references from objsets that are already closed
	 * and are making their way through the eviction process.
	 */
	spa_evicting_os_wait(spa);
	spa->spa_minref = zfs_refcount_count(&spa->spa_refcount);
	if (error) {
		if (error != EEXIST) {
			spa->spa_loaded_ts.tv_sec = 0;
			spa->spa_loaded_ts.tv_nsec = 0;
		}
		if (error != EBADF) {
			zfs_ereport_post(ereport, spa, NULL, NULL, NULL, 0, 0);
		}
	}
	spa->spa_load_state = error ? SPA_LOAD_ERROR : SPA_LOAD_NONE;
	spa->spa_ena = 0;

	(void) spa_import_progress_set_state(spa_guid(spa),
	    spa_load_state(spa));

	return (error);
}

#ifdef ZFS_DEBUG
/*
 * Count the number of per-vdev ZAPs associated with all of the vdevs in the
 * vdev tree rooted in the given vd, and ensure that each ZAP is present in the
 * spa's per-vdev ZAP list.
 */
static uint64_t
vdev_count_verify_zaps(vdev_t *vd)
{
	spa_t *spa = vd->vdev_spa;
	uint64_t total = 0;

	if (vd->vdev_top_zap != 0) {
		total++;
		ASSERT0(zap_lookup_int(spa->spa_meta_objset,
		    spa->spa_all_vdev_zaps, vd->vdev_top_zap));
	}
	if (vd->vdev_leaf_zap != 0) {
		total++;
		ASSERT0(zap_lookup_int(spa->spa_meta_objset,
		    spa->spa_all_vdev_zaps, vd->vdev_leaf_zap));
	}

	for (uint64_t i = 0; i < vd->vdev_children; i++) {
		total += vdev_count_verify_zaps(vd->vdev_child[i]);
	}

	return (total);
}
#endif

/*
 * Determine whether the activity check is required.
 */
static boolean_t
spa_activity_check_required(spa_t *spa, uberblock_t *ub, nvlist_t *label,
    nvlist_t *config)
{
	uint64_t state = 0;
	uint64_t hostid = 0;
	uint64_t tryconfig_txg = 0;
	uint64_t tryconfig_timestamp = 0;
	uint16_t tryconfig_mmp_seq = 0;
	nvlist_t *nvinfo;

	if (nvlist_exists(config, ZPOOL_CONFIG_LOAD_INFO)) {
		nvinfo = fnvlist_lookup_nvlist(config, ZPOOL_CONFIG_LOAD_INFO);
		(void) nvlist_lookup_uint64(nvinfo, ZPOOL_CONFIG_MMP_TXG,
		    &tryconfig_txg);
		(void) nvlist_lookup_uint64(config, ZPOOL_CONFIG_TIMESTAMP,
		    &tryconfig_timestamp);
		(void) nvlist_lookup_uint16(nvinfo, ZPOOL_CONFIG_MMP_SEQ,
		    &tryconfig_mmp_seq);
	}

	(void) nvlist_lookup_uint64(config, ZPOOL_CONFIG_POOL_STATE, &state);

	/*
	 * Disable the MMP activity check - This is used by zdb which
	 * is intended to be used on potentially active pools.
	 */
	if (spa->spa_import_flags & ZFS_IMPORT_SKIP_MMP)
		return (B_FALSE);

	/*
	 * Skip the activity check when the MMP feature is disabled.
	 */
	if (ub->ub_mmp_magic == MMP_MAGIC && ub->ub_mmp_delay == 0)
		return (B_FALSE);

	/*
	 * If the tryconfig_ values are nonzero, they are the results of an
	 * earlier tryimport.  If they all match the uberblock we just found,
	 * then the pool has not changed and we return false so we do not test
	 * a second time.
	 */
	if (tryconfig_txg && tryconfig_txg == ub->ub_txg &&
	    tryconfig_timestamp && tryconfig_timestamp == ub->ub_timestamp &&
	    tryconfig_mmp_seq && tryconfig_mmp_seq ==
	    (MMP_SEQ_VALID(ub) ? MMP_SEQ(ub) : 0))
		return (B_FALSE);

	/*
	 * Allow the activity check to be skipped when importing the pool
	 * on the same host which last imported it.  Since the hostid from
	 * configuration may be stale use the one read from the label.
	 */
	if (nvlist_exists(label, ZPOOL_CONFIG_HOSTID))
		hostid = fnvlist_lookup_uint64(label, ZPOOL_CONFIG_HOSTID);

	if (hostid == spa_get_hostid())
		return (B_FALSE);

	/*
	 * Skip the activity test when the pool was cleanly exported.
	 */
	if (state != POOL_STATE_ACTIVE)
		return (B_FALSE);

	return (B_TRUE);
}

/*
 * Nanoseconds the activity check must watch for changes on-disk.
 */
static uint64_t
spa_activity_check_duration(spa_t *spa, uberblock_t *ub)
{
	uint64_t import_intervals = MAX(zfs_multihost_import_intervals, 1);
	uint64_t multihost_interval = MSEC2NSEC(
	    MMP_INTERVAL_OK(zfs_multihost_interval));
	uint64_t import_delay = MAX(NANOSEC, import_intervals *
	    multihost_interval);

	/*
	 * Local tunables determine a minimum duration except for the case
	 * where we know when the remote host will suspend the pool if MMP
	 * writes do not land.
	 *
	 * See Big Theory comment at the top of mmp.c for the reasoning behind
	 * these cases and times.
	 */

	ASSERT(MMP_IMPORT_SAFETY_FACTOR >= 100);

	if (MMP_INTERVAL_VALID(ub) && MMP_FAIL_INT_VALID(ub) &&
	    MMP_FAIL_INT(ub) > 0) {

		/* MMP on remote host will suspend pool after failed writes */
		import_delay = MMP_FAIL_INT(ub) * MSEC2NSEC(MMP_INTERVAL(ub)) *
		    MMP_IMPORT_SAFETY_FACTOR / 100;

		zfs_dbgmsg("fail_intvals>0 import_delay=%llu ub_mmp "
		    "mmp_fails=%llu ub_mmp mmp_interval=%llu "
		    "import_intervals=%u", import_delay, MMP_FAIL_INT(ub),
		    MMP_INTERVAL(ub), import_intervals);

	} else if (MMP_INTERVAL_VALID(ub) && MMP_FAIL_INT_VALID(ub) &&
	    MMP_FAIL_INT(ub) == 0) {

		/* MMP on remote host will never suspend pool */
		import_delay = MAX(import_delay, (MSEC2NSEC(MMP_INTERVAL(ub)) +
		    ub->ub_mmp_delay) * import_intervals);

		zfs_dbgmsg("fail_intvals=0 import_delay=%llu ub_mmp "
		    "mmp_interval=%llu ub_mmp_delay=%llu "
		    "import_intervals=%u", import_delay, MMP_INTERVAL(ub),
		    ub->ub_mmp_delay, import_intervals);

	} else if (MMP_VALID(ub)) {
		/*
		 * zfs-0.7 compatability case
		 */

		import_delay = MAX(import_delay, (multihost_interval +
		    ub->ub_mmp_delay) * import_intervals);

		zfs_dbgmsg("import_delay=%llu ub_mmp_delay=%llu "
		    "import_intervals=%u leaves=%u", import_delay,
		    ub->ub_mmp_delay, import_intervals,
		    vdev_count_leaves(spa));
	} else {
		/* Using local tunings is the only reasonable option */
		zfs_dbgmsg("pool last imported on non-MMP aware "
		    "host using import_delay=%llu multihost_interval=%llu "
		    "import_intervals=%u", import_delay, multihost_interval,
		    import_intervals);
	}

	return (import_delay);
}

/*
 * Perform the import activity check.  If the user canceled the import or
 * we detected activity then fail.
 */
static int
spa_activity_check(spa_t *spa, uberblock_t *ub, nvlist_t *config)
{
	uint64_t txg = ub->ub_txg;
	uint64_t timestamp = ub->ub_timestamp;
	uint64_t mmp_config = ub->ub_mmp_config;
	uint16_t mmp_seq = MMP_SEQ_VALID(ub) ? MMP_SEQ(ub) : 0;
	uint64_t import_delay;
	hrtime_t import_expire;
	nvlist_t *mmp_label = NULL;
	vdev_t *rvd = spa->spa_root_vdev;
	kcondvar_t cv;
	kmutex_t mtx;
	int error = 0;

	cv_init(&cv, NULL, CV_DEFAULT, NULL);
	mutex_init(&mtx, NULL, MUTEX_DEFAULT, NULL);
	mutex_enter(&mtx);

	/*
	 * If ZPOOL_CONFIG_MMP_TXG is present an activity check was performed
	 * during the earlier tryimport.  If the txg recorded there is 0 then
	 * the pool is known to be active on another host.
	 *
	 * Otherwise, the pool might be in use on another host.  Check for
	 * changes in the uberblocks on disk if necessary.
	 */
	if (nvlist_exists(config, ZPOOL_CONFIG_LOAD_INFO)) {
		nvlist_t *nvinfo = fnvlist_lookup_nvlist(config,
		    ZPOOL_CONFIG_LOAD_INFO);

		if (nvlist_exists(nvinfo, ZPOOL_CONFIG_MMP_TXG) &&
		    fnvlist_lookup_uint64(nvinfo, ZPOOL_CONFIG_MMP_TXG) == 0) {
			vdev_uberblock_load(rvd, ub, &mmp_label);
			error = SET_ERROR(EREMOTEIO);
			goto out;
		}
	}

	import_delay = spa_activity_check_duration(spa, ub);

	/* Add a small random factor in case of simultaneous imports (0-25%) */
	import_delay += import_delay * spa_get_random(250) / 1000;

	import_expire = gethrtime() + import_delay;

	while (gethrtime() < import_expire) {
		(void) spa_import_progress_set_mmp_check(spa_guid(spa),
		    NSEC2SEC(import_expire - gethrtime()));

		vdev_uberblock_load(rvd, ub, &mmp_label);

		if (txg != ub->ub_txg || timestamp != ub->ub_timestamp ||
		    mmp_seq != (MMP_SEQ_VALID(ub) ? MMP_SEQ(ub) : 0)) {
			zfs_dbgmsg("multihost activity detected "
			    "txg %llu ub_txg  %llu "
			    "timestamp %llu ub_timestamp  %llu "
			    "mmp_config %#llx ub_mmp_config %#llx",
			    txg, ub->ub_txg, timestamp, ub->ub_timestamp,
			    mmp_config, ub->ub_mmp_config);

			error = SET_ERROR(EREMOTEIO);
			break;
		}

		if (mmp_label) {
			nvlist_free(mmp_label);
			mmp_label = NULL;
		}

		error = cv_timedwait_sig(&cv, &mtx, ddi_get_lbolt() + hz);
		if (error != -1) {
			error = SET_ERROR(EINTR);
			break;
		}
		error = 0;
	}

out:
	mutex_exit(&mtx);
	mutex_destroy(&mtx);
	cv_destroy(&cv);

	/*
	 * If the pool is determined to be active store the status in the
	 * spa->spa_load_info nvlist.  If the remote hostname or hostid are
	 * available from configuration read from disk store them as well.
	 * This allows 'zpool import' to generate a more useful message.
	 *
	 * ZPOOL_CONFIG_MMP_STATE    - observed pool status (mandatory)
	 * ZPOOL_CONFIG_MMP_HOSTNAME - hostname from the active pool
	 * ZPOOL_CONFIG_MMP_HOSTID   - hostid from the active pool
	 */
	if (error == EREMOTEIO) {
		char *hostname = "<unknown>";
		uint64_t hostid = 0;

		if (mmp_label) {
			if (nvlist_exists(mmp_label, ZPOOL_CONFIG_HOSTNAME)) {
				hostname = fnvlist_lookup_string(mmp_label,
				    ZPOOL_CONFIG_HOSTNAME);
				fnvlist_add_string(spa->spa_load_info,
				    ZPOOL_CONFIG_MMP_HOSTNAME, hostname);
			}

			if (nvlist_exists(mmp_label, ZPOOL_CONFIG_HOSTID)) {
				hostid = fnvlist_lookup_uint64(mmp_label,
				    ZPOOL_CONFIG_HOSTID);
				fnvlist_add_uint64(spa->spa_load_info,
				    ZPOOL_CONFIG_MMP_HOSTID, hostid);
			}
		}

		fnvlist_add_uint64(spa->spa_load_info,
		    ZPOOL_CONFIG_MMP_STATE, MMP_STATE_ACTIVE);
		fnvlist_add_uint64(spa->spa_load_info,
		    ZPOOL_CONFIG_MMP_TXG, 0);

		error = spa_vdev_err(rvd, VDEV_AUX_ACTIVE, EREMOTEIO);
	}

	if (mmp_label)
		nvlist_free(mmp_label);

	return (error);
}

static int
spa_verify_host(spa_t *spa, nvlist_t *mos_config)
{
	uint64_t hostid;
	char *hostname;
	uint64_t myhostid = 0;

	if (!spa_is_root(spa) && nvlist_lookup_uint64(mos_config,
	    ZPOOL_CONFIG_HOSTID, &hostid) == 0) {
		hostname = fnvlist_lookup_string(mos_config,
		    ZPOOL_CONFIG_HOSTNAME);

		myhostid = zone_get_hostid(NULL);

		if (hostid != 0 && myhostid != 0 && hostid != myhostid) {
			cmn_err(CE_WARN, "pool '%s' could not be "
			    "loaded as it was last accessed by "
			    "another system (host: %s hostid: 0x%llx). "
			    "See: http://illumos.org/msg/ZFS-8000-EY",
			    spa_name(spa), hostname, (u_longlong_t)hostid);
			spa_load_failed(spa, "hostid verification failed: pool "
			    "last accessed by host: %s (hostid: 0x%llx)",
			    hostname, (u_longlong_t)hostid);
			return (SET_ERROR(EBADF));
		}
	}

	return (0);
}

static int
spa_ld_parse_config(spa_t *spa, spa_import_type_t type)
{
	int error = 0;
	nvlist_t *nvtree, *nvl, *config = spa->spa_config;
	int parse;
	vdev_t *rvd;
	uint64_t pool_guid;
	char *comment;

	/*
	 * Versioning wasn't explicitly added to the label until later, so if
	 * it's not present treat it as the initial version.
	 */
	if (nvlist_lookup_uint64(config, ZPOOL_CONFIG_VERSION,
	    &spa->spa_ubsync.ub_version) != 0)
		spa->spa_ubsync.ub_version = SPA_VERSION_INITIAL;

	if (nvlist_lookup_uint64(config, ZPOOL_CONFIG_POOL_GUID, &pool_guid)) {
		spa_load_failed(spa, "invalid config provided: '%s' missing",
		    ZPOOL_CONFIG_POOL_GUID);
		return (SET_ERROR(EINVAL));
	}

	/*
	 * If we are doing an import, ensure that the pool is not already
	 * imported by checking if its pool guid already exists in the
	 * spa namespace.
	 *
	 * The only case that we allow an already imported pool to be
	 * imported again, is when the pool is checkpointed and we want to
	 * look at its checkpointed state from userland tools like zdb.
	 */
#ifdef _KERNEL
	if ((spa->spa_load_state == SPA_LOAD_IMPORT ||
	    spa->spa_load_state == SPA_LOAD_TRYIMPORT) &&
	    spa_guid_exists(pool_guid, 0)) {
#else
	if ((spa->spa_load_state == SPA_LOAD_IMPORT ||
	    spa->spa_load_state == SPA_LOAD_TRYIMPORT) &&
	    spa_guid_exists(pool_guid, 0) &&
	    !spa_importing_readonly_checkpoint(spa)) {
#endif
		spa_load_failed(spa, "a pool with guid %llu is already open",
		    (u_longlong_t)pool_guid);
		return (SET_ERROR(EEXIST));
	}

	spa->spa_config_guid = pool_guid;

	nvlist_free(spa->spa_load_info);
	spa->spa_load_info = fnvlist_alloc();

	ASSERT(spa->spa_comment == NULL);
	if (nvlist_lookup_string(config, ZPOOL_CONFIG_COMMENT, &comment) == 0)
		spa->spa_comment = spa_strdup(comment);

	(void) nvlist_lookup_uint64(config, ZPOOL_CONFIG_POOL_TXG,
	    &spa->spa_config_txg);

	if (nvlist_lookup_nvlist(config, ZPOOL_CONFIG_SPLIT, &nvl) == 0)
		spa->spa_config_splitting = fnvlist_dup(nvl);

	if (nvlist_lookup_nvlist(config, ZPOOL_CONFIG_VDEV_TREE, &nvtree)) {
		spa_load_failed(spa, "invalid config provided: '%s' missing",
		    ZPOOL_CONFIG_VDEV_TREE);
		return (SET_ERROR(EINVAL));
	}

	/*
	 * Create "The Godfather" zio to hold all async IOs
	 */
	spa->spa_async_zio_root = kmem_alloc(max_ncpus * sizeof (void *),
	    KM_SLEEP);
	for (int i = 0; i < max_ncpus; i++) {
		spa->spa_async_zio_root[i] = zio_root(spa, NULL, NULL,
		    ZIO_FLAG_CANFAIL | ZIO_FLAG_SPECULATIVE |
		    ZIO_FLAG_GODFATHER);
	}

	/*
	 * Parse the configuration into a vdev tree.  We explicitly set the
	 * value that will be returned by spa_version() since parsing the
	 * configuration requires knowing the version number.
	 */
	spa_config_enter(spa, SCL_ALL, FTAG, RW_WRITER);
	parse = (type == SPA_IMPORT_EXISTING ?
	    VDEV_ALLOC_LOAD : VDEV_ALLOC_SPLIT);
	error = spa_config_parse(spa, &rvd, nvtree, NULL, 0, parse);
	spa_config_exit(spa, SCL_ALL, FTAG);

	if (error != 0) {
		spa_load_failed(spa, "unable to parse config [error=%d]",
		    error);
		return (error);
	}

	ASSERT(spa->spa_root_vdev == rvd);
	ASSERT3U(spa->spa_min_ashift, >=, SPA_MINBLOCKSHIFT);
	ASSERT3U(spa->spa_max_ashift, <=, SPA_MAXBLOCKSHIFT);

	if (type != SPA_IMPORT_ASSEMBLE) {
		ASSERT(spa_guid(spa) == pool_guid);
	}

	return (0);
}

/*
 * Recursively open all vdevs in the vdev tree. This function is called twice:
 * first with the untrusted config, then with the trusted config.
 */
static int
spa_ld_open_vdevs(spa_t *spa)
{
	int error = 0;

	/*
	 * spa_missing_tvds_allowed defines how many top-level vdevs can be
	 * missing/unopenable for the root vdev to be still considered openable.
	 */
	if (spa->spa_trust_config) {
		spa->spa_missing_tvds_allowed = zfs_max_missing_tvds;
	} else if (spa->spa_config_source == SPA_CONFIG_SRC_CACHEFILE) {
		spa->spa_missing_tvds_allowed = zfs_max_missing_tvds_cachefile;
	} else if (spa->spa_config_source == SPA_CONFIG_SRC_SCAN) {
		spa->spa_missing_tvds_allowed = zfs_max_missing_tvds_scan;
	} else {
		spa->spa_missing_tvds_allowed = 0;
	}

	spa->spa_missing_tvds_allowed =
	    MAX(zfs_max_missing_tvds, spa->spa_missing_tvds_allowed);

	spa_config_enter(spa, SCL_ALL, FTAG, RW_WRITER);
	error = vdev_open(spa->spa_root_vdev);
	spa_config_exit(spa, SCL_ALL, FTAG);

	if (spa->spa_missing_tvds != 0) {
		spa_load_note(spa, "vdev tree has %lld missing top-level "
		    "vdevs.", (u_longlong_t)spa->spa_missing_tvds);
		if (spa->spa_trust_config && (spa->spa_mode & FWRITE)) {
			/*
			 * Although theoretically we could allow users to open
			 * incomplete pools in RW mode, we'd need to add a lot
			 * of extra logic (e.g. adjust pool space to account
			 * for missing vdevs).
			 * This limitation also prevents users from accidentally
			 * opening the pool in RW mode during data recovery and
			 * damaging it further.
			 */
			spa_load_note(spa, "pools with missing top-level "
			    "vdevs can only be opened in read-only mode.");
			error = SET_ERROR(ENXIO);
		} else {
			spa_load_note(spa, "current settings allow for maximum "
			    "%lld missing top-level vdevs at this stage.",
			    (u_longlong_t)spa->spa_missing_tvds_allowed);
		}
	}
	if (error != 0) {
		spa_load_failed(spa, "unable to open vdev tree [error=%d]",
		    error);
	}
	if (spa->spa_missing_tvds != 0 || error != 0)
		vdev_dbgmsg_print_tree(spa->spa_root_vdev, 2);

	return (error);
}

/*
 * We need to validate the vdev labels against the configuration that
 * we have in hand. This function is called twice: first with an untrusted
 * config, then with a trusted config. The validation is more strict when the
 * config is trusted.
 */
static int
spa_ld_validate_vdevs(spa_t *spa)
{
	int error = 0;
	vdev_t *rvd = spa->spa_root_vdev;

	spa_config_enter(spa, SCL_ALL, FTAG, RW_WRITER);
	error = vdev_validate(rvd);
	spa_config_exit(spa, SCL_ALL, FTAG);

	if (error != 0) {
		spa_load_failed(spa, "vdev_validate failed [error=%d]", error);
		return (error);
	}

	if (rvd->vdev_state <= VDEV_STATE_CANT_OPEN) {
		spa_load_failed(spa, "cannot open vdev tree after invalidating "
		    "some vdevs");
		vdev_dbgmsg_print_tree(rvd, 2);
		return (SET_ERROR(ENXIO));
	}

	return (0);
}

static void
spa_ld_select_uberblock_done(spa_t *spa, uberblock_t *ub)
{
	spa->spa_state = POOL_STATE_ACTIVE;
	spa->spa_ubsync = spa->spa_uberblock;
	spa->spa_verify_min_txg = spa->spa_extreme_rewind ?
	    TXG_INITIAL - 1 : spa_last_synced_txg(spa) - TXG_DEFER_SIZE - 1;
	spa->spa_first_txg = spa->spa_last_ubsync_txg ?
	    spa->spa_last_ubsync_txg : spa_last_synced_txg(spa) + 1;
	spa->spa_claim_max_txg = spa->spa_first_txg;
	spa->spa_prev_software_version = ub->ub_software_version;
}

static int
spa_ld_select_uberblock(spa_t *spa, spa_import_type_t type)
{
	vdev_t *rvd = spa->spa_root_vdev;
	nvlist_t *label;
	uberblock_t *ub = &spa->spa_uberblock;
	boolean_t activity_check = B_FALSE;

	/*
	 * If we are opening the checkpointed state of the pool by
	 * rewinding to it, at this point we will have written the
	 * checkpointed uberblock to the vdev labels, so searching
	 * the labels will find the right uberblock.  However, if
	 * we are opening the checkpointed state read-only, we have
	 * not modified the labels. Therefore, we must ignore the
	 * labels and continue using the spa_uberblock that was set
	 * by spa_ld_checkpoint_rewind.
	 *
	 * Note that it would be fine to ignore the labels when
	 * rewinding (opening writeable) as well. However, if we
	 * crash just after writing the labels, we will end up
	 * searching the labels. Doing so in the common case means
	 * that this code path gets exercised normally, rather than
	 * just in the edge case.
	 */
	if (ub->ub_checkpoint_txg != 0 &&
	    spa_importing_readonly_checkpoint(spa)) {
		spa_ld_select_uberblock_done(spa, ub);
		return (0);
	}

	/*
	 * Find the best uberblock.
	 */
	vdev_uberblock_load(rvd, ub, &label);

	/*
	 * If we weren't able to find a single valid uberblock, return failure.
	 */
	if (ub->ub_txg == 0) {
		nvlist_free(label);
		spa_load_failed(spa, "no valid uberblock found");
		return (spa_vdev_err(rvd, VDEV_AUX_CORRUPT_DATA, ENXIO));
	}

	if (spa->spa_load_max_txg != UINT64_MAX) {
		(void) spa_import_progress_set_max_txg(spa_guid(spa),
		    (u_longlong_t)spa->spa_load_max_txg);
	}
	spa_load_note(spa, "using uberblock with txg=%llu",
	    (u_longlong_t)ub->ub_txg);


	/*
	 * For pools which have the multihost property on determine if the
	 * pool is truly inactive and can be safely imported.  Prevent
	 * hosts which don't have a hostid set from importing the pool.
	 */
	activity_check = spa_activity_check_required(spa, ub, label,
	    spa->spa_config);
	if (activity_check) {
		if (ub->ub_mmp_magic == MMP_MAGIC && ub->ub_mmp_delay &&
		    spa_get_hostid() == 0) {
			nvlist_free(label);
			fnvlist_add_uint64(spa->spa_load_info,
			    ZPOOL_CONFIG_MMP_STATE, MMP_STATE_NO_HOSTID);
			return (spa_vdev_err(rvd, VDEV_AUX_ACTIVE, EREMOTEIO));
		}

		int error = spa_activity_check(spa, ub, spa->spa_config);
		if (error) {
			nvlist_free(label);
			return (error);
		}

		fnvlist_add_uint64(spa->spa_load_info,
		    ZPOOL_CONFIG_MMP_STATE, MMP_STATE_INACTIVE);
		fnvlist_add_uint64(spa->spa_load_info,
		    ZPOOL_CONFIG_MMP_TXG, ub->ub_txg);
		fnvlist_add_uint16(spa->spa_load_info,
		    ZPOOL_CONFIG_MMP_SEQ,
		    (MMP_SEQ_VALID(ub) ? MMP_SEQ(ub) : 0));
	}

	/*
	 * If the pool has an unsupported version we can't open it.
	 */
	if (!SPA_VERSION_IS_SUPPORTED(ub->ub_version)) {
		nvlist_free(label);
		spa_load_failed(spa, "version %llu is not supported",
		    (u_longlong_t)ub->ub_version);
		return (spa_vdev_err(rvd, VDEV_AUX_VERSION_NEWER, ENOTSUP));
	}

	if (ub->ub_version >= SPA_VERSION_FEATURES) {
		nvlist_t *features;

		/*
		 * If we weren't able to find what's necessary for reading the
		 * MOS in the label, return failure.
		 */
		if (label == NULL) {
			spa_load_failed(spa, "label config unavailable");
			return (spa_vdev_err(rvd, VDEV_AUX_CORRUPT_DATA,
			    ENXIO));
		}

		if (nvlist_lookup_nvlist(label, ZPOOL_CONFIG_FEATURES_FOR_READ,
		    &features) != 0) {
			nvlist_free(label);
			spa_load_failed(spa, "invalid label: '%s' missing",
			    ZPOOL_CONFIG_FEATURES_FOR_READ);
			return (spa_vdev_err(rvd, VDEV_AUX_CORRUPT_DATA,
			    ENXIO));
		}

		/*
		 * Update our in-core representation with the definitive values
		 * from the label.
		 */
		nvlist_free(spa->spa_label_features);
		VERIFY(nvlist_dup(features, &spa->spa_label_features, 0) == 0);
	}

	nvlist_free(label);

	/*
	 * Look through entries in the label nvlist's features_for_read. If
	 * there is a feature listed there which we don't understand then we
	 * cannot open a pool.
	 */
	if (ub->ub_version >= SPA_VERSION_FEATURES) {
		nvlist_t *unsup_feat;

		VERIFY(nvlist_alloc(&unsup_feat, NV_UNIQUE_NAME, KM_SLEEP) ==
		    0);

		for (nvpair_t *nvp = nvlist_next_nvpair(spa->spa_label_features,
		    NULL); nvp != NULL;
		    nvp = nvlist_next_nvpair(spa->spa_label_features, nvp)) {
			if (!zfeature_is_supported(nvpair_name(nvp))) {
				VERIFY(nvlist_add_string(unsup_feat,
				    nvpair_name(nvp), "") == 0);
			}
		}

		if (!nvlist_empty(unsup_feat)) {
			VERIFY(nvlist_add_nvlist(spa->spa_load_info,
			    ZPOOL_CONFIG_UNSUP_FEAT, unsup_feat) == 0);
			nvlist_free(unsup_feat);
			spa_load_failed(spa, "some features are unsupported");
			return (spa_vdev_err(rvd, VDEV_AUX_UNSUP_FEAT,
			    ENOTSUP));
		}

		nvlist_free(unsup_feat);
	}

	if (type != SPA_IMPORT_ASSEMBLE && spa->spa_config_splitting) {
		spa_config_enter(spa, SCL_ALL, FTAG, RW_WRITER);
		spa_try_repair(spa, spa->spa_config);
		spa_config_exit(spa, SCL_ALL, FTAG);
		nvlist_free(spa->spa_config_splitting);
		spa->spa_config_splitting = NULL;
	}

	/*
	 * Initialize internal SPA structures.
	 */
	spa_ld_select_uberblock_done(spa, ub);

	return (0);
}

static int
spa_ld_open_rootbp(spa_t *spa)
{
	int error = 0;
	vdev_t *rvd = spa->spa_root_vdev;

	error = dsl_pool_init(spa, spa->spa_first_txg, &spa->spa_dsl_pool);
	if (error != 0) {
		spa_load_failed(spa, "unable to open rootbp in dsl_pool_init "
		    "[error=%d]", error);
		return (spa_vdev_err(rvd, VDEV_AUX_CORRUPT_DATA, EIO));
	}
	spa->spa_meta_objset = spa->spa_dsl_pool->dp_meta_objset;

	return (0);
}

static int
spa_ld_trusted_config(spa_t *spa, spa_import_type_t type,
    boolean_t reloading)
{
	vdev_t *mrvd, *rvd = spa->spa_root_vdev;
	nvlist_t *nv, *mos_config, *policy;
	int error = 0, copy_error;
	uint64_t healthy_tvds, healthy_tvds_mos;
	uint64_t mos_config_txg;

	if (spa_dir_prop(spa, DMU_POOL_CONFIG, &spa->spa_config_object, B_TRUE)
	    != 0)
		return (spa_vdev_err(rvd, VDEV_AUX_CORRUPT_DATA, EIO));

	/*
	 * If we're assembling a pool from a split, the config provided is
	 * already trusted so there is nothing to do.
	 */
	if (type == SPA_IMPORT_ASSEMBLE)
		return (0);

	healthy_tvds = spa_healthy_core_tvds(spa);

	if (load_nvlist(spa, spa->spa_config_object, &mos_config)
	    != 0) {
		spa_load_failed(spa, "unable to retrieve MOS config");
		return (spa_vdev_err(rvd, VDEV_AUX_CORRUPT_DATA, EIO));
	}

	/*
	 * If we are doing an open, pool owner wasn't verified yet, thus do
	 * the verification here.
	 */
	if (spa->spa_load_state == SPA_LOAD_OPEN) {
		error = spa_verify_host(spa, mos_config);
		if (error != 0) {
			nvlist_free(mos_config);
			return (error);
		}
	}

	nv = fnvlist_lookup_nvlist(mos_config, ZPOOL_CONFIG_VDEV_TREE);

	spa_config_enter(spa, SCL_ALL, FTAG, RW_WRITER);

	/*
	 * Build a new vdev tree from the trusted config
	 */
	VERIFY(spa_config_parse(spa, &mrvd, nv, NULL, 0, VDEV_ALLOC_LOAD) == 0);

	/*
	 * Vdev paths in the MOS may be obsolete. If the untrusted config was
	 * obtained by scanning /dev/dsk, then it will have the right vdev
	 * paths. We update the trusted MOS config with this information.
	 * We first try to copy the paths with vdev_copy_path_strict, which
	 * succeeds only when both configs have exactly the same vdev tree.
	 * If that fails, we fall back to a more flexible method that has a
	 * best effort policy.
	 */
	copy_error = vdev_copy_path_strict(rvd, mrvd);
	if (copy_error != 0 || spa_load_print_vdev_tree) {
		spa_load_note(spa, "provided vdev tree:");
		vdev_dbgmsg_print_tree(rvd, 2);
		spa_load_note(spa, "MOS vdev tree:");
		vdev_dbgmsg_print_tree(mrvd, 2);
	}
	if (copy_error != 0) {
		spa_load_note(spa, "vdev_copy_path_strict failed, falling "
		    "back to vdev_copy_path_relaxed");
		vdev_copy_path_relaxed(rvd, mrvd);
	}

	vdev_close(rvd);
	vdev_free(rvd);
	spa->spa_root_vdev = mrvd;
	rvd = mrvd;
	spa_config_exit(spa, SCL_ALL, FTAG);

	/*
	 * We will use spa_config if we decide to reload the spa or if spa_load
	 * fails and we rewind. We must thus regenerate the config using the
	 * MOS information with the updated paths. ZPOOL_LOAD_POLICY is used to
	 * pass settings on how to load the pool and is not stored in the MOS.
	 * We copy it over to our new, trusted config.
	 */
	mos_config_txg = fnvlist_lookup_uint64(mos_config,
	    ZPOOL_CONFIG_POOL_TXG);
	nvlist_free(mos_config);
	mos_config = spa_config_generate(spa, NULL, mos_config_txg, B_FALSE);
	if (nvlist_lookup_nvlist(spa->spa_config, ZPOOL_LOAD_POLICY,
	    &policy) == 0)
		fnvlist_add_nvlist(mos_config, ZPOOL_LOAD_POLICY, policy);
	spa_config_set(spa, mos_config);
	spa->spa_config_source = SPA_CONFIG_SRC_MOS;

	/*
	 * Now that we got the config from the MOS, we should be more strict
	 * in checking blkptrs and can make assumptions about the consistency
	 * of the vdev tree. spa_trust_config must be set to true before opening
	 * vdevs in order for them to be writeable.
	 */
	spa->spa_trust_config = B_TRUE;

	/*
	 * Open and validate the new vdev tree
	 */
	error = spa_ld_open_vdevs(spa);
	if (error != 0)
		return (error);

	error = spa_ld_validate_vdevs(spa);
	if (error != 0)
		return (error);

	if (copy_error != 0 || spa_load_print_vdev_tree) {
		spa_load_note(spa, "final vdev tree:");
		vdev_dbgmsg_print_tree(rvd, 2);
	}

	if (spa->spa_load_state != SPA_LOAD_TRYIMPORT &&
	    !spa->spa_extreme_rewind && zfs_max_missing_tvds == 0) {
		/*
		 * Sanity check to make sure that we are indeed loading the
		 * latest uberblock. If we missed SPA_SYNC_MIN_VDEVS tvds
		 * in the config provided and they happened to be the only ones
		 * to have the latest uberblock, we could involuntarily perform
		 * an extreme rewind.
		 */
		healthy_tvds_mos = spa_healthy_core_tvds(spa);
		if (healthy_tvds_mos - healthy_tvds >=
		    SPA_SYNC_MIN_VDEVS) {
			spa_load_note(spa, "config provided misses too many "
			    "top-level vdevs compared to MOS (%lld vs %lld). ",
			    (u_longlong_t)healthy_tvds,
			    (u_longlong_t)healthy_tvds_mos);
			spa_load_note(spa, "vdev tree:");
			vdev_dbgmsg_print_tree(rvd, 2);
			if (reloading) {
				spa_load_failed(spa, "config was already "
				    "provided from MOS. Aborting.");
				return (spa_vdev_err(rvd,
				    VDEV_AUX_CORRUPT_DATA, EIO));
			}
			spa_load_note(spa, "spa must be reloaded using MOS "
			    "config");
			return (SET_ERROR(EAGAIN));
		}
	}

	error = spa_check_for_missing_logs(spa);
	if (error != 0)
		return (spa_vdev_err(rvd, VDEV_AUX_BAD_GUID_SUM, ENXIO));

	if (rvd->vdev_guid_sum != spa->spa_uberblock.ub_guid_sum) {
		spa_load_failed(spa, "uberblock guid sum doesn't match MOS "
		    "guid sum (%llu != %llu)",
		    (u_longlong_t)spa->spa_uberblock.ub_guid_sum,
		    (u_longlong_t)rvd->vdev_guid_sum);
		return (spa_vdev_err(rvd, VDEV_AUX_BAD_GUID_SUM,
		    ENXIO));
	}

	return (0);
}

static int
spa_ld_open_indirect_vdev_metadata(spa_t *spa)
{
	int error = 0;
	vdev_t *rvd = spa->spa_root_vdev;

	/*
	 * Everything that we read before spa_remove_init() must be stored
	 * on concreted vdevs.  Therefore we do this as early as possible.
	 */
	error = spa_remove_init(spa);
	if (error != 0) {
		spa_load_failed(spa, "spa_remove_init failed [error=%d]",
		    error);
		return (spa_vdev_err(rvd, VDEV_AUX_CORRUPT_DATA, EIO));
	}

	/*
	 * Retrieve information needed to condense indirect vdev mappings.
	 */
	error = spa_condense_init(spa);
	if (error != 0) {
		spa_load_failed(spa, "spa_condense_init failed [error=%d]",
		    error);
		return (spa_vdev_err(rvd, VDEV_AUX_CORRUPT_DATA, error));
	}

	return (0);
}

static int
spa_ld_check_features(spa_t *spa, boolean_t *missing_feat_writep)
{
	int error = 0;
	vdev_t *rvd = spa->spa_root_vdev;

	if (spa_version(spa) >= SPA_VERSION_FEATURES) {
		boolean_t missing_feat_read = B_FALSE;
		nvlist_t *unsup_feat, *enabled_feat;

		if (spa_dir_prop(spa, DMU_POOL_FEATURES_FOR_READ,
		    &spa->spa_feat_for_read_obj, B_TRUE) != 0) {
			return (spa_vdev_err(rvd, VDEV_AUX_CORRUPT_DATA, EIO));
		}

		if (spa_dir_prop(spa, DMU_POOL_FEATURES_FOR_WRITE,
		    &spa->spa_feat_for_write_obj, B_TRUE) != 0) {
			return (spa_vdev_err(rvd, VDEV_AUX_CORRUPT_DATA, EIO));
		}

		if (spa_dir_prop(spa, DMU_POOL_FEATURE_DESCRIPTIONS,
		    &spa->spa_feat_desc_obj, B_TRUE) != 0) {
			return (spa_vdev_err(rvd, VDEV_AUX_CORRUPT_DATA, EIO));
		}

		enabled_feat = fnvlist_alloc();
		unsup_feat = fnvlist_alloc();

		if (!spa_features_check(spa, B_FALSE,
		    unsup_feat, enabled_feat))
			missing_feat_read = B_TRUE;

		if (spa_writeable(spa) ||
		    spa->spa_load_state == SPA_LOAD_TRYIMPORT) {
			if (!spa_features_check(spa, B_TRUE,
			    unsup_feat, enabled_feat)) {
				*missing_feat_writep = B_TRUE;
			}
		}

		fnvlist_add_nvlist(spa->spa_load_info,
		    ZPOOL_CONFIG_ENABLED_FEAT, enabled_feat);

		if (!nvlist_empty(unsup_feat)) {
			fnvlist_add_nvlist(spa->spa_load_info,
			    ZPOOL_CONFIG_UNSUP_FEAT, unsup_feat);
		}

		fnvlist_free(enabled_feat);
		fnvlist_free(unsup_feat);

		if (!missing_feat_read) {
			fnvlist_add_boolean(spa->spa_load_info,
			    ZPOOL_CONFIG_CAN_RDONLY);
		}

		/*
		 * If the state is SPA_LOAD_TRYIMPORT, our objective is
		 * twofold: to determine whether the pool is available for
		 * import in read-write mode and (if it is not) whether the
		 * pool is available for import in read-only mode. If the pool
		 * is available for import in read-write mode, it is displayed
		 * as available in userland; if it is not available for import
		 * in read-only mode, it is displayed as unavailable in
		 * userland. If the pool is available for import in read-only
		 * mode but not read-write mode, it is displayed as unavailable
		 * in userland with a special note that the pool is actually
		 * available for open in read-only mode.
		 *
		 * As a result, if the state is SPA_LOAD_TRYIMPORT and we are
		 * missing a feature for write, we must first determine whether
		 * the pool can be opened read-only before returning to
		 * userland in order to know whether to display the
		 * abovementioned note.
		 */
		if (missing_feat_read || (*missing_feat_writep &&
		    spa_writeable(spa))) {
			spa_load_failed(spa, "pool uses unsupported features");
			return (spa_vdev_err(rvd, VDEV_AUX_UNSUP_FEAT,
			    ENOTSUP));
		}

		/*
		 * Load refcounts for ZFS features from disk into an in-memory
		 * cache during SPA initialization.
		 */
		for (spa_feature_t i = 0; i < SPA_FEATURES; i++) {
			uint64_t refcount;

			error = feature_get_refcount_from_disk(spa,
			    &spa_feature_table[i], &refcount);
			if (error == 0) {
				spa->spa_feat_refcount_cache[i] = refcount;
			} else if (error == ENOTSUP) {
				spa->spa_feat_refcount_cache[i] =
				    SPA_FEATURE_DISABLED;
			} else {
				spa_load_failed(spa, "error getting refcount "
				    "for feature %s [error=%d]",
				    spa_feature_table[i].fi_guid, error);
				return (spa_vdev_err(rvd,
				    VDEV_AUX_CORRUPT_DATA, EIO));
			}
		}
	}

	if (spa_feature_is_active(spa, SPA_FEATURE_ENABLED_TXG)) {
		if (spa_dir_prop(spa, DMU_POOL_FEATURE_ENABLED_TXG,
		    &spa->spa_feat_enabled_txg_obj, B_TRUE) != 0)
			return (spa_vdev_err(rvd, VDEV_AUX_CORRUPT_DATA, EIO));
	}

	/*
	 * Encryption was added before bookmark_v2, even though bookmark_v2
	 * is now a dependency. If this pool has encryption enabled without
	 * bookmark_v2, trigger an errata message.
	 */
	if (spa_feature_is_enabled(spa, SPA_FEATURE_ENCRYPTION) &&
	    !spa_feature_is_enabled(spa, SPA_FEATURE_BOOKMARK_V2)) {
		spa->spa_errata = ZPOOL_ERRATA_ZOL_8308_ENCRYPTION;
	}

	return (0);
}

static int
spa_ld_load_special_directories(spa_t *spa)
{
	int error = 0;
	vdev_t *rvd = spa->spa_root_vdev;

	spa->spa_is_initializing = B_TRUE;
	error = dsl_pool_open(spa->spa_dsl_pool);
	spa->spa_is_initializing = B_FALSE;
	if (error != 0) {
		spa_load_failed(spa, "dsl_pool_open failed [error=%d]", error);
		return (spa_vdev_err(rvd, VDEV_AUX_CORRUPT_DATA, EIO));
	}

	return (0);
}

static int
spa_ld_get_props(spa_t *spa)
{
	int error = 0;
	uint64_t obj;
	vdev_t *rvd = spa->spa_root_vdev;

	/* Grab the checksum salt from the MOS. */
	error = zap_lookup(spa->spa_meta_objset, DMU_POOL_DIRECTORY_OBJECT,
	    DMU_POOL_CHECKSUM_SALT, 1,
	    sizeof (spa->spa_cksum_salt.zcs_bytes),
	    spa->spa_cksum_salt.zcs_bytes);
	if (error == ENOENT) {
		/* Generate a new salt for subsequent use */
		(void) random_get_pseudo_bytes(spa->spa_cksum_salt.zcs_bytes,
		    sizeof (spa->spa_cksum_salt.zcs_bytes));
	} else if (error != 0) {
		spa_load_failed(spa, "unable to retrieve checksum salt from "
		    "MOS [error=%d]", error);
		return (spa_vdev_err(rvd, VDEV_AUX_CORRUPT_DATA, EIO));
	}

	if (spa_dir_prop(spa, DMU_POOL_SYNC_BPOBJ, &obj, B_TRUE) != 0)
		return (spa_vdev_err(rvd, VDEV_AUX_CORRUPT_DATA, EIO));
	error = bpobj_open(&spa->spa_deferred_bpobj, spa->spa_meta_objset, obj);
	if (error != 0) {
		spa_load_failed(spa, "error opening deferred-frees bpobj "
		    "[error=%d]", error);
		return (spa_vdev_err(rvd, VDEV_AUX_CORRUPT_DATA, EIO));
	}

	/*
	 * Load the bit that tells us to use the new accounting function
	 * (raid-z deflation).  If we have an older pool, this will not
	 * be present.
	 */
	error = spa_dir_prop(spa, DMU_POOL_DEFLATE, &spa->spa_deflate, B_FALSE);
	if (error != 0 && error != ENOENT)
		return (spa_vdev_err(rvd, VDEV_AUX_CORRUPT_DATA, EIO));

	error = spa_dir_prop(spa, DMU_POOL_CREATION_VERSION,
	    &spa->spa_creation_version, B_FALSE);
	if (error != 0 && error != ENOENT)
		return (spa_vdev_err(rvd, VDEV_AUX_CORRUPT_DATA, EIO));

	/*
	 * Load the persistent error log.  If we have an older pool, this will
	 * not be present.
	 */
	error = spa_dir_prop(spa, DMU_POOL_ERRLOG_LAST, &spa->spa_errlog_last,
	    B_FALSE);
	if (error != 0 && error != ENOENT)
		return (spa_vdev_err(rvd, VDEV_AUX_CORRUPT_DATA, EIO));

	error = spa_dir_prop(spa, DMU_POOL_ERRLOG_SCRUB,
	    &spa->spa_errlog_scrub, B_FALSE);
	if (error != 0 && error != ENOENT)
		return (spa_vdev_err(rvd, VDEV_AUX_CORRUPT_DATA, EIO));

	/*
	 * Load the livelist deletion field. If a livelist is queued for
	 * deletion, indicate that in the spa
	 */
	error = spa_dir_prop(spa, DMU_POOL_DELETED_CLONES,
	    &spa->spa_livelists_to_delete, B_FALSE);
	if (error == ENOENT) {
		spa->spa_livelists_to_delete = 0;
	} else if (error != 0) {
		return (spa_vdev_err(rvd, VDEV_AUX_CORRUPT_DATA, EIO));
	}

	/*
	 * Load the history object.  If we have an older pool, this
	 * will not be present.
	 */
	error = spa_dir_prop(spa, DMU_POOL_HISTORY, &spa->spa_history, B_FALSE);
	if (error != 0 && error != ENOENT)
		return (spa_vdev_err(rvd, VDEV_AUX_CORRUPT_DATA, EIO));

	/*
	 * Load the per-vdev ZAP map. If we have an older pool, this will not
	 * be present; in this case, defer its creation to a later time to
	 * avoid dirtying the MOS this early / out of sync context. See
	 * spa_sync_config_object.
	 */

	/* The sentinel is only available in the MOS config. */
	nvlist_t *mos_config;
	if (load_nvlist(spa, spa->spa_config_object, &mos_config) != 0) {
		spa_load_failed(spa, "unable to retrieve MOS config");
		return (spa_vdev_err(rvd, VDEV_AUX_CORRUPT_DATA, EIO));
	}

	error = spa_dir_prop(spa, DMU_POOL_VDEV_ZAP_MAP,
	    &spa->spa_all_vdev_zaps, B_FALSE);

	if (error == ENOENT) {
		VERIFY(!nvlist_exists(mos_config,
		    ZPOOL_CONFIG_HAS_PER_VDEV_ZAPS));
		spa->spa_avz_action = AVZ_ACTION_INITIALIZE;
		ASSERT0(vdev_count_verify_zaps(spa->spa_root_vdev));
	} else if (error != 0) {
		return (spa_vdev_err(rvd, VDEV_AUX_CORRUPT_DATA, EIO));
	} else if (!nvlist_exists(mos_config, ZPOOL_CONFIG_HAS_PER_VDEV_ZAPS)) {
		/*
		 * An older version of ZFS overwrote the sentinel value, so
		 * we have orphaned per-vdev ZAPs in the MOS. Defer their
		 * destruction to later; see spa_sync_config_object.
		 */
		spa->spa_avz_action = AVZ_ACTION_DESTROY;
		/*
		 * We're assuming that no vdevs have had their ZAPs created
		 * before this. Better be sure of it.
		 */
		ASSERT0(vdev_count_verify_zaps(spa->spa_root_vdev));
	}
	nvlist_free(mos_config);

	spa->spa_delegation = zpool_prop_default_numeric(ZPOOL_PROP_DELEGATION);

	error = spa_dir_prop(spa, DMU_POOL_PROPS, &spa->spa_pool_props_object,
	    B_FALSE);
	if (error && error != ENOENT)
		return (spa_vdev_err(rvd, VDEV_AUX_CORRUPT_DATA, EIO));

	if (error == 0) {
		uint64_t autoreplace;

		spa_prop_find(spa, ZPOOL_PROP_BOOTFS, &spa->spa_bootfs);
		spa_prop_find(spa, ZPOOL_PROP_AUTOREPLACE, &autoreplace);
		spa_prop_find(spa, ZPOOL_PROP_DELEGATION, &spa->spa_delegation);
		spa_prop_find(spa, ZPOOL_PROP_FAILUREMODE, &spa->spa_failmode);
		spa_prop_find(spa, ZPOOL_PROP_AUTOEXPAND, &spa->spa_autoexpand);
		spa_prop_find(spa, ZPOOL_PROP_MULTIHOST, &spa->spa_multihost);
		spa_prop_find(spa, ZPOOL_PROP_AUTOTRIM, &spa->spa_autotrim);
		spa->spa_autoreplace = (autoreplace != 0);
	}

	/*
	 * If we are importing a pool with missing top-level vdevs,
	 * we enforce that the pool doesn't panic or get suspended on
	 * error since the likelihood of missing data is extremely high.
	 */
	if (spa->spa_missing_tvds > 0 &&
	    spa->spa_failmode != ZIO_FAILURE_MODE_CONTINUE &&
	    spa->spa_load_state != SPA_LOAD_TRYIMPORT) {
		spa_load_note(spa, "forcing failmode to 'continue' "
		    "as some top level vdevs are missing");
		spa->spa_failmode = ZIO_FAILURE_MODE_CONTINUE;
	}

	return (0);
}

static int
spa_ld_open_aux_vdevs(spa_t *spa, spa_import_type_t type)
{
	int error = 0;
	vdev_t *rvd = spa->spa_root_vdev;

	/*
	 * If we're assembling the pool from the split-off vdevs of
	 * an existing pool, we don't want to attach the spares & cache
	 * devices.
	 */

	/*
	 * Load any hot spares for this pool.
	 */
	error = spa_dir_prop(spa, DMU_POOL_SPARES, &spa->spa_spares.sav_object,
	    B_FALSE);
	if (error != 0 && error != ENOENT)
		return (spa_vdev_err(rvd, VDEV_AUX_CORRUPT_DATA, EIO));
	if (error == 0 && type != SPA_IMPORT_ASSEMBLE) {
		ASSERT(spa_version(spa) >= SPA_VERSION_SPARES);
		if (load_nvlist(spa, spa->spa_spares.sav_object,
		    &spa->spa_spares.sav_config) != 0) {
			spa_load_failed(spa, "error loading spares nvlist");
			return (spa_vdev_err(rvd, VDEV_AUX_CORRUPT_DATA, EIO));
		}

		spa_config_enter(spa, SCL_ALL, FTAG, RW_WRITER);
		spa_load_spares(spa);
		spa_config_exit(spa, SCL_ALL, FTAG);
	} else if (error == 0) {
		spa->spa_spares.sav_sync = B_TRUE;
	}

	/*
	 * Load any level 2 ARC devices for this pool.
	 */
	error = spa_dir_prop(spa, DMU_POOL_L2CACHE,
	    &spa->spa_l2cache.sav_object, B_FALSE);
	if (error != 0 && error != ENOENT)
		return (spa_vdev_err(rvd, VDEV_AUX_CORRUPT_DATA, EIO));
	if (error == 0 && type != SPA_IMPORT_ASSEMBLE) {
		ASSERT(spa_version(spa) >= SPA_VERSION_L2CACHE);
		if (load_nvlist(spa, spa->spa_l2cache.sav_object,
		    &spa->spa_l2cache.sav_config) != 0) {
			spa_load_failed(spa, "error loading l2cache nvlist");
			return (spa_vdev_err(rvd, VDEV_AUX_CORRUPT_DATA, EIO));
		}

		spa_config_enter(spa, SCL_ALL, FTAG, RW_WRITER);
		spa_load_l2cache(spa);
		spa_config_exit(spa, SCL_ALL, FTAG);
	} else if (error == 0) {
		spa->spa_l2cache.sav_sync = B_TRUE;
	}

	return (0);
}

static int
spa_ld_load_vdev_metadata(spa_t *spa)
{
	int error = 0;
	vdev_t *rvd = spa->spa_root_vdev;

	/*
	 * If the 'multihost' property is set, then never allow a pool to
	 * be imported when the system hostid is zero.  The exception to
	 * this rule is zdb which is always allowed to access pools.
	 */
	if (spa_multihost(spa) && spa_get_hostid() == 0 &&
	    (spa->spa_import_flags & ZFS_IMPORT_SKIP_MMP) == 0) {
		fnvlist_add_uint64(spa->spa_load_info,
		    ZPOOL_CONFIG_MMP_STATE, MMP_STATE_NO_HOSTID);
		return (spa_vdev_err(rvd, VDEV_AUX_ACTIVE, EREMOTEIO));
	}

	/*
	 * If the 'autoreplace' property is set, then post a resource notifying
	 * the ZFS DE that it should not issue any faults for unopenable
	 * devices.  We also iterate over the vdevs, and post a sysevent for any
	 * unopenable vdevs so that the normal autoreplace handler can take
	 * over.
	 */
	if (spa->spa_autoreplace && spa->spa_load_state != SPA_LOAD_TRYIMPORT) {
		spa_check_removed(spa->spa_root_vdev);
		/*
		 * For the import case, this is done in spa_import(), because
		 * at this point we're using the spare definitions from
		 * the MOS config, not necessarily from the userland config.
		 */
		if (spa->spa_load_state != SPA_LOAD_IMPORT) {
			spa_aux_check_removed(&spa->spa_spares);
			spa_aux_check_removed(&spa->spa_l2cache);
		}
	}

	/*
	 * Load the vdev metadata such as metaslabs, DTLs, spacemap object, etc.
	 */
	error = vdev_load(rvd);
	if (error != 0) {
		spa_load_failed(spa, "vdev_load failed [error=%d]", error);
		return (spa_vdev_err(rvd, VDEV_AUX_CORRUPT_DATA, error));
	}

	error = spa_ld_log_spacemaps(spa);
	if (error != 0) {
		spa_load_failed(spa, "spa_ld_log_sm_data failed [error=%d]",
		    error);
		return (spa_vdev_err(rvd, VDEV_AUX_CORRUPT_DATA, error));
	}

	/*
	 * Propagate the leaf DTLs we just loaded all the way up the vdev tree.
	 */
	spa_config_enter(spa, SCL_ALL, FTAG, RW_WRITER);
	vdev_dtl_reassess(rvd, 0, 0, B_FALSE);
	spa_config_exit(spa, SCL_ALL, FTAG);

	return (0);
}

static int
spa_ld_load_dedup_tables(spa_t *spa)
{
	int error = 0;
	vdev_t *rvd = spa->spa_root_vdev;

	error = ddt_load(spa);
	if (error != 0) {
		spa_load_failed(spa, "ddt_load failed [error=%d]", error);
		return (spa_vdev_err(rvd, VDEV_AUX_CORRUPT_DATA, EIO));
	}

	return (0);
}

static int
spa_ld_verify_logs(spa_t *spa, spa_import_type_t type, char **ereport)
{
	vdev_t *rvd = spa->spa_root_vdev;

	if (type != SPA_IMPORT_ASSEMBLE && spa_writeable(spa)) {
		boolean_t missing = spa_check_logs(spa);
		if (missing) {
			if (spa->spa_missing_tvds != 0) {
				spa_load_note(spa, "spa_check_logs failed "
				    "so dropping the logs");
			} else {
				*ereport = FM_EREPORT_ZFS_LOG_REPLAY;
				spa_load_failed(spa, "spa_check_logs failed");
				return (spa_vdev_err(rvd, VDEV_AUX_BAD_LOG,
				    ENXIO));
			}
		}
	}

	return (0);
}

static int
spa_ld_verify_pool_data(spa_t *spa)
{
	int error = 0;
	vdev_t *rvd = spa->spa_root_vdev;

	/*
	 * We've successfully opened the pool, verify that we're ready
	 * to start pushing transactions.
	 */
	if (spa->spa_load_state != SPA_LOAD_TRYIMPORT) {
		error = spa_load_verify(spa);
		if (error != 0) {
			spa_load_failed(spa, "spa_load_verify failed "
			    "[error=%d]", error);
			return (spa_vdev_err(rvd, VDEV_AUX_CORRUPT_DATA,
			    error));
		}
	}

	return (0);
}

static void
spa_ld_claim_log_blocks(spa_t *spa)
{
	dmu_tx_t *tx;
	dsl_pool_t *dp = spa_get_dsl(spa);

	/*
	 * Claim log blocks that haven't been committed yet.
	 * This must all happen in a single txg.
	 * Note: spa_claim_max_txg is updated by spa_claim_notify(),
	 * invoked from zil_claim_log_block()'s i/o done callback.
	 * Price of rollback is that we abandon the log.
	 */
	spa->spa_claiming = B_TRUE;

	tx = dmu_tx_create_assigned(dp, spa_first_txg(spa));
	(void) dmu_objset_find_dp(dp, dp->dp_root_dir_obj,
	    zil_claim, tx, DS_FIND_CHILDREN);
	dmu_tx_commit(tx);

	spa->spa_claiming = B_FALSE;

	spa_set_log_state(spa, SPA_LOG_GOOD);
}

static void
spa_ld_check_for_config_update(spa_t *spa, uint64_t config_cache_txg,
    boolean_t update_config_cache)
{
	vdev_t *rvd = spa->spa_root_vdev;
	int need_update = B_FALSE;

	/*
	 * If the config cache is stale, or we have uninitialized
	 * metaslabs (see spa_vdev_add()), then update the config.
	 *
	 * If this is a verbatim import, trust the current
	 * in-core spa_config and update the disk labels.
	 */
	if (update_config_cache || config_cache_txg != spa->spa_config_txg ||
	    spa->spa_load_state == SPA_LOAD_IMPORT ||
	    spa->spa_load_state == SPA_LOAD_RECOVER ||
	    (spa->spa_import_flags & ZFS_IMPORT_VERBATIM))
		need_update = B_TRUE;

	for (int c = 0; c < rvd->vdev_children; c++)
		if (rvd->vdev_child[c]->vdev_ms_array == 0)
			need_update = B_TRUE;

	/*
	 * Update the config cache asychronously in case we're the
	 * root pool, in which case the config cache isn't writable yet.
	 */
	if (need_update)
		spa_async_request(spa, SPA_ASYNC_CONFIG_UPDATE);
}

static void
spa_ld_prepare_for_reload(spa_t *spa)
{
	int mode = spa->spa_mode;
	int async_suspended = spa->spa_async_suspended;

	spa_unload(spa);
	spa_deactivate(spa);
	spa_activate(spa, mode);

	/*
	 * We save the value of spa_async_suspended as it gets reset to 0 by
	 * spa_unload(). We want to restore it back to the original value before
	 * returning as we might be calling spa_async_resume() later.
	 */
	spa->spa_async_suspended = async_suspended;
}

static int
spa_ld_read_checkpoint_txg(spa_t *spa)
{
	uberblock_t checkpoint;
	int error = 0;

	ASSERT0(spa->spa_checkpoint_txg);
	ASSERT(MUTEX_HELD(&spa_namespace_lock));

	error = zap_lookup(spa->spa_meta_objset, DMU_POOL_DIRECTORY_OBJECT,
	    DMU_POOL_ZPOOL_CHECKPOINT, sizeof (uint64_t),
	    sizeof (uberblock_t) / sizeof (uint64_t), &checkpoint);

	if (error == ENOENT)
		return (0);

	if (error != 0)
		return (error);

	ASSERT3U(checkpoint.ub_txg, !=, 0);
	ASSERT3U(checkpoint.ub_checkpoint_txg, !=, 0);
	ASSERT3U(checkpoint.ub_timestamp, !=, 0);
	spa->spa_checkpoint_txg = checkpoint.ub_txg;
	spa->spa_checkpoint_info.sci_timestamp = checkpoint.ub_timestamp;

	return (0);
}

static int
spa_ld_mos_init(spa_t *spa, spa_import_type_t type)
{
	int error = 0;

	ASSERT(MUTEX_HELD(&spa_namespace_lock));
	ASSERT(spa->spa_config_source != SPA_CONFIG_SRC_NONE);

	/*
	 * Never trust the config that is provided unless we are assembling
	 * a pool following a split.
	 * This means don't trust blkptrs and the vdev tree in general. This
	 * also effectively puts the spa in read-only mode since
	 * spa_writeable() checks for spa_trust_config to be true.
	 * We will later load a trusted config from the MOS.
	 */
	if (type != SPA_IMPORT_ASSEMBLE)
		spa->spa_trust_config = B_FALSE;

	/*
	 * Parse the config provided to create a vdev tree.
	 */
	error = spa_ld_parse_config(spa, type);
	if (error != 0)
		return (error);

	spa_import_progress_add(spa);

	/*
	 * Now that we have the vdev tree, try to open each vdev. This involves
	 * opening the underlying physical device, retrieving its geometry and
	 * probing the vdev with a dummy I/O. The state of each vdev will be set
	 * based on the success of those operations. After this we'll be ready
	 * to read from the vdevs.
	 */
	error = spa_ld_open_vdevs(spa);
	if (error != 0)
		return (error);

	/*
	 * Read the label of each vdev and make sure that the GUIDs stored
	 * there match the GUIDs in the config provided.
	 * If we're assembling a new pool that's been split off from an
	 * existing pool, the labels haven't yet been updated so we skip
	 * validation for now.
	 */
	if (type != SPA_IMPORT_ASSEMBLE) {
		error = spa_ld_validate_vdevs(spa);
		if (error != 0)
			return (error);
	}

	/*
	 * Read all vdev labels to find the best uberblock (i.e. latest,
	 * unless spa_load_max_txg is set) and store it in spa_uberblock. We
	 * get the list of features required to read blkptrs in the MOS from
	 * the vdev label with the best uberblock and verify that our version
	 * of zfs supports them all.
	 */
	error = spa_ld_select_uberblock(spa, type);
	if (error != 0)
		return (error);

	/*
	 * Pass that uberblock to the dsl_pool layer which will open the root
	 * blkptr. This blkptr points to the latest version of the MOS and will
	 * allow us to read its contents.
	 */
	error = spa_ld_open_rootbp(spa);
	if (error != 0)
		return (error);

	return (0);
}

static int
spa_ld_checkpoint_rewind(spa_t *spa)
{
	uberblock_t checkpoint;
	int error = 0;

	ASSERT(MUTEX_HELD(&spa_namespace_lock));
	ASSERT(spa->spa_import_flags & ZFS_IMPORT_CHECKPOINT);

	error = zap_lookup(spa->spa_meta_objset, DMU_POOL_DIRECTORY_OBJECT,
	    DMU_POOL_ZPOOL_CHECKPOINT, sizeof (uint64_t),
	    sizeof (uberblock_t) / sizeof (uint64_t), &checkpoint);

	if (error != 0) {
		spa_load_failed(spa, "unable to retrieve checkpointed "
		    "uberblock from the MOS config [error=%d]", error);

		if (error == ENOENT)
			error = ZFS_ERR_NO_CHECKPOINT;

		return (error);
	}

	ASSERT3U(checkpoint.ub_txg, <, spa->spa_uberblock.ub_txg);
	ASSERT3U(checkpoint.ub_txg, ==, checkpoint.ub_checkpoint_txg);

	/*
	 * We need to update the txg and timestamp of the checkpointed
	 * uberblock to be higher than the latest one. This ensures that
	 * the checkpointed uberblock is selected if we were to close and
	 * reopen the pool right after we've written it in the vdev labels.
	 * (also see block comment in vdev_uberblock_compare)
	 */
	checkpoint.ub_txg = spa->spa_uberblock.ub_txg + 1;
	checkpoint.ub_timestamp = gethrestime_sec();

	/*
	 * Set current uberblock to be the checkpointed uberblock.
	 */
	spa->spa_uberblock = checkpoint;

	/*
	 * If we are doing a normal rewind, then the pool is open for
	 * writing and we sync the "updated" checkpointed uberblock to
	 * disk. Once this is done, we've basically rewound the whole
	 * pool and there is no way back.
	 *
	 * There are cases when we don't want to attempt and sync the
	 * checkpointed uberblock to disk because we are opening a
	 * pool as read-only. Specifically, verifying the checkpointed
	 * state with zdb, and importing the checkpointed state to get
	 * a "preview" of its content.
	 */
	if (spa_writeable(spa)) {
		vdev_t *rvd = spa->spa_root_vdev;

		spa_config_enter(spa, SCL_ALL, FTAG, RW_WRITER);
		vdev_t *svd[SPA_SYNC_MIN_VDEVS] = { NULL };
		int svdcount = 0;
		int children = rvd->vdev_children;
		int c0 = spa_get_random(children);

		for (int c = 0; c < children; c++) {
			vdev_t *vd = rvd->vdev_child[(c0 + c) % children];

			/* Stop when revisiting the first vdev */
			if (c > 0 && svd[0] == vd)
				break;

			if (vd->vdev_ms_array == 0 || vd->vdev_islog ||
			    !vdev_is_concrete(vd))
				continue;

			svd[svdcount++] = vd;
			if (svdcount == SPA_SYNC_MIN_VDEVS)
				break;
		}
		error = vdev_config_sync(svd, svdcount, spa->spa_first_txg);
		if (error == 0)
			spa->spa_last_synced_guid = rvd->vdev_guid;
		spa_config_exit(spa, SCL_ALL, FTAG);

		if (error != 0) {
			spa_load_failed(spa, "failed to write checkpointed "
			    "uberblock to the vdev labels [error=%d]", error);
			return (error);
		}
	}

	return (0);
}

static int
spa_ld_mos_with_trusted_config(spa_t *spa, spa_import_type_t type,
    boolean_t *update_config_cache)
{
	int error;

	/*
	 * Parse the config for pool, open and validate vdevs,
	 * select an uberblock, and use that uberblock to open
	 * the MOS.
	 */
	error = spa_ld_mos_init(spa, type);
	if (error != 0)
		return (error);

	/*
	 * Retrieve the trusted config stored in the MOS and use it to create
	 * a new, exact version of the vdev tree, then reopen all vdevs.
	 */
	error = spa_ld_trusted_config(spa, type, B_FALSE);
	if (error == EAGAIN) {
		if (update_config_cache != NULL)
			*update_config_cache = B_TRUE;

		/*
		 * Redo the loading process with the trusted config if it is
		 * too different from the untrusted config.
		 */
		spa_ld_prepare_for_reload(spa);
		spa_load_note(spa, "RELOADING");
		error = spa_ld_mos_init(spa, type);
		if (error != 0)
			return (error);

		error = spa_ld_trusted_config(spa, type, B_TRUE);
		if (error != 0)
			return (error);

	} else if (error != 0) {
		return (error);
	}

	return (0);
}

/*
 * Load an existing storage pool, using the config provided. This config
 * describes which vdevs are part of the pool and is later validated against
 * partial configs present in each vdev's label and an entire copy of the
 * config stored in the MOS.
 */
static int
spa_load_impl(spa_t *spa, spa_import_type_t type, char **ereport)
{
	int error = 0;
	boolean_t missing_feat_write = B_FALSE;
	boolean_t checkpoint_rewind =
	    (spa->spa_import_flags & ZFS_IMPORT_CHECKPOINT);
	boolean_t update_config_cache = B_FALSE;

	ASSERT(MUTEX_HELD(&spa_namespace_lock));
	ASSERT(spa->spa_config_source != SPA_CONFIG_SRC_NONE);

	spa_load_note(spa, "LOADING");

	error = spa_ld_mos_with_trusted_config(spa, type, &update_config_cache);
	if (error != 0)
		return (error);

	/*
	 * If we are rewinding to the checkpoint then we need to repeat
	 * everything we've done so far in this function but this time
	 * selecting the checkpointed uberblock and using that to open
	 * the MOS.
	 */
	if (checkpoint_rewind) {
		/*
		 * If we are rewinding to the checkpoint update config cache
		 * anyway.
		 */
		update_config_cache = B_TRUE;

		/*
		 * Extract the checkpointed uberblock from the current MOS
		 * and use this as the pool's uberblock from now on. If the
		 * pool is imported as writeable we also write the checkpoint
		 * uberblock to the labels, making the rewind permanent.
		 */
		error = spa_ld_checkpoint_rewind(spa);
		if (error != 0)
			return (error);

		/*
		 * Redo the loading process process again with the
		 * checkpointed uberblock.
		 */
		spa_ld_prepare_for_reload(spa);
		spa_load_note(spa, "LOADING checkpointed uberblock");
		error = spa_ld_mos_with_trusted_config(spa, type, NULL);
		if (error != 0)
			return (error);
	}

	/*
	 * Retrieve the checkpoint txg if the pool has a checkpoint.
	 */
	error = spa_ld_read_checkpoint_txg(spa);
	if (error != 0)
		return (error);

	/*
	 * Retrieve the mapping of indirect vdevs. Those vdevs were removed
	 * from the pool and their contents were re-mapped to other vdevs. Note
	 * that everything that we read before this step must have been
	 * rewritten on concrete vdevs after the last device removal was
	 * initiated. Otherwise we could be reading from indirect vdevs before
	 * we have loaded their mappings.
	 */
	error = spa_ld_open_indirect_vdev_metadata(spa);
	if (error != 0)
		return (error);

	/*
	 * Retrieve the full list of active features from the MOS and check if
	 * they are all supported.
	 */
	error = spa_ld_check_features(spa, &missing_feat_write);
	if (error != 0)
		return (error);

	/*
	 * Load several special directories from the MOS needed by the dsl_pool
	 * layer.
	 */
	error = spa_ld_load_special_directories(spa);
	if (error != 0)
		return (error);

	/*
	 * Retrieve pool properties from the MOS.
	 */
	error = spa_ld_get_props(spa);
	if (error != 0)
		return (error);

	/*
	 * Retrieve the list of auxiliary devices - cache devices and spares -
	 * and open them.
	 */
	error = spa_ld_open_aux_vdevs(spa, type);
	if (error != 0)
		return (error);

	/*
	 * Load the metadata for all vdevs. Also check if unopenable devices
	 * should be autoreplaced.
	 */
	error = spa_ld_load_vdev_metadata(spa);
	if (error != 0)
		return (error);

	error = spa_ld_load_dedup_tables(spa);
	if (error != 0)
		return (error);

	/*
	 * Verify the logs now to make sure we don't have any unexpected errors
	 * when we claim log blocks later.
	 */
	error = spa_ld_verify_logs(spa, type, ereport);
	if (error != 0)
		return (error);

	if (missing_feat_write) {
		ASSERT(spa->spa_load_state == SPA_LOAD_TRYIMPORT);

		/*
		 * At this point, we know that we can open the pool in
		 * read-only mode but not read-write mode. We now have enough
		 * information and can return to userland.
		 */
		return (spa_vdev_err(spa->spa_root_vdev, VDEV_AUX_UNSUP_FEAT,
		    ENOTSUP));
	}

	/*
	 * Traverse the last txgs to make sure the pool was left off in a safe
	 * state. When performing an extreme rewind, we verify the whole pool,
	 * which can take a very long time.
	 */
	error = spa_ld_verify_pool_data(spa);
	if (error != 0)
		return (error);

	/*
	 * Calculate the deflated space for the pool. This must be done before
	 * we write anything to the pool because we'd need to update the space
	 * accounting using the deflated sizes.
	 */
	spa_update_dspace(spa);

	/*
	 * We have now retrieved all the information we needed to open the
	 * pool. If we are importing the pool in read-write mode, a few
	 * additional steps must be performed to finish the import.
	 */
	if (spa_writeable(spa) && (spa->spa_load_state == SPA_LOAD_RECOVER ||
	    spa->spa_load_max_txg == UINT64_MAX)) {
		uint64_t config_cache_txg = spa->spa_config_txg;

		ASSERT(spa->spa_load_state != SPA_LOAD_TRYIMPORT);

		/*
		 * In case of a checkpoint rewind, log the original txg
		 * of the checkpointed uberblock.
		 */
		if (checkpoint_rewind) {
			spa_history_log_internal(spa, "checkpoint rewind",
			    NULL, "rewound state to txg=%llu",
			    (u_longlong_t)spa->spa_uberblock.ub_checkpoint_txg);
		}

		/*
		 * Traverse the ZIL and claim all blocks.
		 */
		spa_ld_claim_log_blocks(spa);

		/*
		 * Kick-off the syncing thread.
		 */
		spa->spa_sync_on = B_TRUE;
		txg_sync_start(spa->spa_dsl_pool);
		mmp_thread_start(spa);

		/*
		 * Wait for all claims to sync.  We sync up to the highest
		 * claimed log block birth time so that claimed log blocks
		 * don't appear to be from the future.  spa_claim_max_txg
		 * will have been set for us by ZIL traversal operations
		 * performed above.
		 */
		txg_wait_synced(spa->spa_dsl_pool, spa->spa_claim_max_txg);

		/*
		 * Check if we need to request an update of the config. On the
		 * next sync, we would update the config stored in vdev labels
		 * and the cachefile (by default /etc/zfs/zpool.cache).
		 */
		spa_ld_check_for_config_update(spa, config_cache_txg,
		    update_config_cache);

		/*
		 * Check all DTLs to see if anything needs resilvering.
		 */
		if (!dsl_scan_resilvering(spa->spa_dsl_pool) &&
		    vdev_resilver_needed(spa->spa_root_vdev, NULL, NULL))
			spa_async_request(spa, SPA_ASYNC_RESILVER);

		/*
		 * Log the fact that we booted up (so that we can detect if
		 * we rebooted in the middle of an operation).
		 */
		spa_history_log_version(spa, "open", NULL);

		spa_restart_removal(spa);
		spa_spawn_aux_threads(spa);

		/*
		 * Delete any inconsistent datasets.
		 *
		 * Note:
		 * Since we may be issuing deletes for clones here,
		 * we make sure to do so after we've spawned all the
		 * auxiliary threads above (from which the livelist
		 * deletion zthr is part of).
		 */
		(void) dmu_objset_find(spa_name(spa),
		    dsl_destroy_inconsistent, NULL, DS_FIND_CHILDREN);

		/*
		 * Clean up any stale temporary dataset userrefs.
		 */
		dsl_pool_clean_tmp_userrefs(spa->spa_dsl_pool);

		spa_config_enter(spa, SCL_CONFIG, FTAG, RW_READER);
		vdev_initialize_restart(spa->spa_root_vdev);
		vdev_trim_restart(spa->spa_root_vdev);
		vdev_autotrim_restart(spa);
		spa_config_exit(spa, SCL_CONFIG, FTAG);
	}

	spa_import_progress_remove(spa_guid(spa));
	spa_load_note(spa, "LOADED");

	return (0);
}

static int
spa_load_retry(spa_t *spa, spa_load_state_t state)
{
	int mode = spa->spa_mode;

	spa_unload(spa);
	spa_deactivate(spa);

	spa->spa_load_max_txg = spa->spa_uberblock.ub_txg - 1;

	spa_activate(spa, mode);
	spa_async_suspend(spa);

	spa_load_note(spa, "spa_load_retry: rewind, max txg: %llu",
	    (u_longlong_t)spa->spa_load_max_txg);

	return (spa_load(spa, state, SPA_IMPORT_EXISTING));
}

/*
 * If spa_load() fails this function will try loading prior txg's. If
 * 'state' is SPA_LOAD_RECOVER and one of these loads succeeds the pool
 * will be rewound to that txg. If 'state' is not SPA_LOAD_RECOVER this
 * function will not rewind the pool and will return the same error as
 * spa_load().
 */
static int
spa_load_best(spa_t *spa, spa_load_state_t state, uint64_t max_request,
    int rewind_flags)
{
	nvlist_t *loadinfo = NULL;
	nvlist_t *config = NULL;
	int load_error, rewind_error;
	uint64_t safe_rewind_txg;
	uint64_t min_txg;

	if (spa->spa_load_txg && state == SPA_LOAD_RECOVER) {
		spa->spa_load_max_txg = spa->spa_load_txg;
		spa_set_log_state(spa, SPA_LOG_CLEAR);
	} else {
		spa->spa_load_max_txg = max_request;
		if (max_request != UINT64_MAX)
			spa->spa_extreme_rewind = B_TRUE;
	}

	load_error = rewind_error = spa_load(spa, state, SPA_IMPORT_EXISTING);
	if (load_error == 0)
		return (0);
	if (load_error == ZFS_ERR_NO_CHECKPOINT) {
		/*
		 * When attempting checkpoint-rewind on a pool with no
		 * checkpoint, we should not attempt to load uberblocks
		 * from previous txgs when spa_load fails.
		 */
		ASSERT(spa->spa_import_flags & ZFS_IMPORT_CHECKPOINT);
		spa_import_progress_remove(spa_guid(spa));
		return (load_error);
	}

	if (spa->spa_root_vdev != NULL)
		config = spa_config_generate(spa, NULL, -1ULL, B_TRUE);

	spa->spa_last_ubsync_txg = spa->spa_uberblock.ub_txg;
	spa->spa_last_ubsync_txg_ts = spa->spa_uberblock.ub_timestamp;

	if (rewind_flags & ZPOOL_NEVER_REWIND) {
		nvlist_free(config);
		spa_import_progress_remove(spa_guid(spa));
		return (load_error);
	}

	if (state == SPA_LOAD_RECOVER) {
		/* Price of rolling back is discarding txgs, including log */
		spa_set_log_state(spa, SPA_LOG_CLEAR);
	} else {
		/*
		 * If we aren't rolling back save the load info from our first
		 * import attempt so that we can restore it after attempting
		 * to rewind.
		 */
		loadinfo = spa->spa_load_info;
		spa->spa_load_info = fnvlist_alloc();
	}

	spa->spa_load_max_txg = spa->spa_last_ubsync_txg;
	safe_rewind_txg = spa->spa_last_ubsync_txg - TXG_DEFER_SIZE;
	min_txg = (rewind_flags & ZPOOL_EXTREME_REWIND) ?
	    TXG_INITIAL : safe_rewind_txg;

	/*
	 * Continue as long as we're finding errors, we're still within
	 * the acceptable rewind range, and we're still finding uberblocks
	 */
	while (rewind_error && spa->spa_uberblock.ub_txg >= min_txg &&
	    spa->spa_uberblock.ub_txg <= spa->spa_load_max_txg) {
		if (spa->spa_load_max_txg < safe_rewind_txg)
			spa->spa_extreme_rewind = B_TRUE;
		rewind_error = spa_load_retry(spa, state);
	}

	spa->spa_extreme_rewind = B_FALSE;
	spa->spa_load_max_txg = UINT64_MAX;

	if (config && (rewind_error || state != SPA_LOAD_RECOVER))
		spa_config_set(spa, config);
	else
		nvlist_free(config);

	if (state == SPA_LOAD_RECOVER) {
		ASSERT3P(loadinfo, ==, NULL);
		spa_import_progress_remove(spa_guid(spa));
		return (rewind_error);
	} else {
		/* Store the rewind info as part of the initial load info */
		fnvlist_add_nvlist(loadinfo, ZPOOL_CONFIG_REWIND_INFO,
		    spa->spa_load_info);

		/* Restore the initial load info */
		fnvlist_free(spa->spa_load_info);
		spa->spa_load_info = loadinfo;

		spa_import_progress_remove(spa_guid(spa));
		return (load_error);
	}
}

/*
 * Pool Open/Import
 *
 * The import case is identical to an open except that the configuration is sent
 * down from userland, instead of grabbed from the configuration cache.  For the
 * case of an open, the pool configuration will exist in the
 * POOL_STATE_UNINITIALIZED state.
 *
 * The stats information (gen/count/ustats) is used to gather vdev statistics at
 * the same time open the pool, without having to keep around the spa_t in some
 * ambiguous state.
 */
static int
spa_open_common(const char *pool, spa_t **spapp, void *tag, nvlist_t *nvpolicy,
    nvlist_t **config)
{
	spa_t *spa;
	spa_load_state_t state = SPA_LOAD_OPEN;
	int error;
	int locked = B_FALSE;
	int firstopen = B_FALSE;

	*spapp = NULL;

	/*
	 * As disgusting as this is, we need to support recursive calls to this
	 * function because dsl_dir_open() is called during spa_load(), and ends
	 * up calling spa_open() again.  The real fix is to figure out how to
	 * avoid dsl_dir_open() calling this in the first place.
	 */
	if (MUTEX_NOT_HELD(&spa_namespace_lock)) {
		mutex_enter(&spa_namespace_lock);
		locked = B_TRUE;
	}

	if ((spa = spa_lookup(pool)) == NULL) {
		if (locked)
			mutex_exit(&spa_namespace_lock);
		return (SET_ERROR(ENOENT));
	}

	if (spa->spa_state == POOL_STATE_UNINITIALIZED) {
		zpool_load_policy_t policy;

		firstopen = B_TRUE;

		zpool_get_load_policy(nvpolicy ? nvpolicy : spa->spa_config,
		    &policy);
		if (policy.zlp_rewind & ZPOOL_DO_REWIND)
			state = SPA_LOAD_RECOVER;

		spa_activate(spa, spa_mode_global);

		if (state != SPA_LOAD_RECOVER)
			spa->spa_last_ubsync_txg = spa->spa_load_txg = 0;
		spa->spa_config_source = SPA_CONFIG_SRC_CACHEFILE;

		zfs_dbgmsg("spa_open_common: opening %s", pool);
		error = spa_load_best(spa, state, policy.zlp_txg,
		    policy.zlp_rewind);

		if (error == EBADF) {
			/*
			 * If vdev_validate() returns failure (indicated by
			 * EBADF), it indicates that one of the vdevs indicates
			 * that the pool has been exported or destroyed.  If
			 * this is the case, the config cache is out of sync and
			 * we should remove the pool from the namespace.
			 */
			spa_unload(spa);
			spa_deactivate(spa);
			spa_write_cachefile(spa, B_TRUE, B_TRUE);
			spa_remove(spa);
			if (locked)
				mutex_exit(&spa_namespace_lock);
			return (SET_ERROR(ENOENT));
		}

		if (error) {
			/*
			 * We can't open the pool, but we still have useful
			 * information: the state of each vdev after the
			 * attempted vdev_open().  Return this to the user.
			 */
			if (config != NULL && spa->spa_config) {
				VERIFY(nvlist_dup(spa->spa_config, config,
				    KM_SLEEP) == 0);
				VERIFY(nvlist_add_nvlist(*config,
				    ZPOOL_CONFIG_LOAD_INFO,
				    spa->spa_load_info) == 0);
			}
			spa_unload(spa);
			spa_deactivate(spa);
			spa->spa_last_open_failed = error;
			if (locked)
				mutex_exit(&spa_namespace_lock);
			*spapp = NULL;
			return (error);
		}
	}

	spa_open_ref(spa, tag);

	if (config != NULL)
		*config = spa_config_generate(spa, NULL, -1ULL, B_TRUE);

	/*
	 * If we've recovered the pool, pass back any information we
	 * gathered while doing the load.
	 */
	if (state == SPA_LOAD_RECOVER) {
		VERIFY(nvlist_add_nvlist(*config, ZPOOL_CONFIG_LOAD_INFO,
		    spa->spa_load_info) == 0);
	}

	if (locked) {
		spa->spa_last_open_failed = 0;
		spa->spa_last_ubsync_txg = 0;
		spa->spa_load_txg = 0;
		mutex_exit(&spa_namespace_lock);
	}

	if (firstopen)
		zvol_create_minors(spa, spa_name(spa), B_TRUE);

	*spapp = spa;

	return (0);
}

int
spa_open_rewind(const char *name, spa_t **spapp, void *tag, nvlist_t *policy,
    nvlist_t **config)
{
	return (spa_open_common(name, spapp, tag, policy, config));
}

int
spa_open(const char *name, spa_t **spapp, void *tag)
{
	return (spa_open_common(name, spapp, tag, NULL, NULL));
}

/*
 * Lookup the given spa_t, incrementing the inject count in the process,
 * preventing it from being exported or destroyed.
 */
spa_t *
spa_inject_addref(char *name)
{
	spa_t *spa;

	mutex_enter(&spa_namespace_lock);
	if ((spa = spa_lookup(name)) == NULL) {
		mutex_exit(&spa_namespace_lock);
		return (NULL);
	}
	spa->spa_inject_ref++;
	mutex_exit(&spa_namespace_lock);

	return (spa);
}

void
spa_inject_delref(spa_t *spa)
{
	mutex_enter(&spa_namespace_lock);
	spa->spa_inject_ref--;
	mutex_exit(&spa_namespace_lock);
}

/*
 * Add spares device information to the nvlist.
 */
static void
spa_add_spares(spa_t *spa, nvlist_t *config)
{
	nvlist_t **spares;
	uint_t i, nspares;
	nvlist_t *nvroot;
	uint64_t guid;
	vdev_stat_t *vs;
	uint_t vsc;
	uint64_t pool;

	ASSERT(spa_config_held(spa, SCL_CONFIG, RW_READER));

	if (spa->spa_spares.sav_count == 0)
		return;

	VERIFY(nvlist_lookup_nvlist(config,
	    ZPOOL_CONFIG_VDEV_TREE, &nvroot) == 0);
	VERIFY(nvlist_lookup_nvlist_array(spa->spa_spares.sav_config,
	    ZPOOL_CONFIG_SPARES, &spares, &nspares) == 0);
	if (nspares != 0) {
		VERIFY(nvlist_add_nvlist_array(nvroot,
		    ZPOOL_CONFIG_SPARES, spares, nspares) == 0);
		VERIFY(nvlist_lookup_nvlist_array(nvroot,
		    ZPOOL_CONFIG_SPARES, &spares, &nspares) == 0);

		/*
		 * Go through and find any spares which have since been
		 * repurposed as an active spare.  If this is the case, update
		 * their status appropriately.
		 */
		for (i = 0; i < nspares; i++) {
			VERIFY(nvlist_lookup_uint64(spares[i],
			    ZPOOL_CONFIG_GUID, &guid) == 0);
			if (spa_spare_exists(guid, &pool, NULL) &&
			    pool != 0ULL) {
				VERIFY(nvlist_lookup_uint64_array(
				    spares[i], ZPOOL_CONFIG_VDEV_STATS,
				    (uint64_t **)&vs, &vsc) == 0);
				vs->vs_state = VDEV_STATE_CANT_OPEN;
				vs->vs_aux = VDEV_AUX_SPARED;
			}
		}
	}
}

/*
 * Add l2cache device information to the nvlist, including vdev stats.
 */
static void
spa_add_l2cache(spa_t *spa, nvlist_t *config)
{
	nvlist_t **l2cache;
	uint_t i, j, nl2cache;
	nvlist_t *nvroot;
	uint64_t guid;
	vdev_t *vd;
	vdev_stat_t *vs;
	uint_t vsc;

	ASSERT(spa_config_held(spa, SCL_CONFIG, RW_READER));

	if (spa->spa_l2cache.sav_count == 0)
		return;

	VERIFY(nvlist_lookup_nvlist(config,
	    ZPOOL_CONFIG_VDEV_TREE, &nvroot) == 0);
	VERIFY(nvlist_lookup_nvlist_array(spa->spa_l2cache.sav_config,
	    ZPOOL_CONFIG_L2CACHE, &l2cache, &nl2cache) == 0);
	if (nl2cache != 0) {
		VERIFY(nvlist_add_nvlist_array(nvroot,
		    ZPOOL_CONFIG_L2CACHE, l2cache, nl2cache) == 0);
		VERIFY(nvlist_lookup_nvlist_array(nvroot,
		    ZPOOL_CONFIG_L2CACHE, &l2cache, &nl2cache) == 0);

		/*
		 * Update level 2 cache device stats.
		 */

		for (i = 0; i < nl2cache; i++) {
			VERIFY(nvlist_lookup_uint64(l2cache[i],
			    ZPOOL_CONFIG_GUID, &guid) == 0);

			vd = NULL;
			for (j = 0; j < spa->spa_l2cache.sav_count; j++) {
				if (guid ==
				    spa->spa_l2cache.sav_vdevs[j]->vdev_guid) {
					vd = spa->spa_l2cache.sav_vdevs[j];
					break;
				}
			}
			ASSERT(vd != NULL);

			VERIFY(nvlist_lookup_uint64_array(l2cache[i],
			    ZPOOL_CONFIG_VDEV_STATS, (uint64_t **)&vs, &vsc)
			    == 0);
			vdev_get_stats(vd, vs);
			vdev_config_generate_stats(vd, l2cache[i]);

		}
	}
}

static void
spa_feature_stats_from_disk(spa_t *spa, nvlist_t *features)
{
	zap_cursor_t zc;
	zap_attribute_t za;

	if (spa->spa_feat_for_read_obj != 0) {
		for (zap_cursor_init(&zc, spa->spa_meta_objset,
		    spa->spa_feat_for_read_obj);
		    zap_cursor_retrieve(&zc, &za) == 0;
		    zap_cursor_advance(&zc)) {
			ASSERT(za.za_integer_length == sizeof (uint64_t) &&
			    za.za_num_integers == 1);
			VERIFY0(nvlist_add_uint64(features, za.za_name,
			    za.za_first_integer));
		}
		zap_cursor_fini(&zc);
	}

	if (spa->spa_feat_for_write_obj != 0) {
		for (zap_cursor_init(&zc, spa->spa_meta_objset,
		    spa->spa_feat_for_write_obj);
		    zap_cursor_retrieve(&zc, &za) == 0;
		    zap_cursor_advance(&zc)) {
			ASSERT(za.za_integer_length == sizeof (uint64_t) &&
			    za.za_num_integers == 1);
			VERIFY0(nvlist_add_uint64(features, za.za_name,
			    za.za_first_integer));
		}
		zap_cursor_fini(&zc);
	}
}

static void
spa_feature_stats_from_cache(spa_t *spa, nvlist_t *features)
{
	int i;

	for (i = 0; i < SPA_FEATURES; i++) {
		zfeature_info_t feature = spa_feature_table[i];
		uint64_t refcount;

		if (feature_get_refcount(spa, &feature, &refcount) != 0)
			continue;

		VERIFY0(nvlist_add_uint64(features, feature.fi_guid, refcount));
	}
}

/*
 * Store a list of pool features and their reference counts in the
 * config.
 *
 * The first time this is called on a spa, allocate a new nvlist, fetch
 * the pool features and reference counts from disk, then save the list
 * in the spa. In subsequent calls on the same spa use the saved nvlist
 * and refresh its values from the cached reference counts.  This
 * ensures we don't block here on I/O on a suspended pool so 'zpool
 * clear' can resume the pool.
 */
static void
spa_add_feature_stats(spa_t *spa, nvlist_t *config)
{
	nvlist_t *features;

	ASSERT(spa_config_held(spa, SCL_CONFIG, RW_READER));

	mutex_enter(&spa->spa_feat_stats_lock);
	features = spa->spa_feat_stats;

	if (features != NULL) {
		spa_feature_stats_from_cache(spa, features);
	} else {
		VERIFY0(nvlist_alloc(&features, NV_UNIQUE_NAME, KM_SLEEP));
		spa->spa_feat_stats = features;
		spa_feature_stats_from_disk(spa, features);
	}

	VERIFY0(nvlist_add_nvlist(config, ZPOOL_CONFIG_FEATURE_STATS,
	    features));

	mutex_exit(&spa->spa_feat_stats_lock);
}

int
spa_get_stats(const char *name, nvlist_t **config,
    char *altroot, size_t buflen)
{
	int error;
	spa_t *spa;

	*config = NULL;
	error = spa_open_common(name, &spa, FTAG, NULL, config);

	if (spa != NULL) {
		/*
		 * This still leaves a window of inconsistency where the spares
		 * or l2cache devices could change and the config would be
		 * self-inconsistent.
		 */
		spa_config_enter(spa, SCL_CONFIG, FTAG, RW_READER);

		if (*config != NULL) {
			uint64_t loadtimes[2];

			loadtimes[0] = spa->spa_loaded_ts.tv_sec;
			loadtimes[1] = spa->spa_loaded_ts.tv_nsec;
			VERIFY(nvlist_add_uint64_array(*config,
			    ZPOOL_CONFIG_LOADED_TIME, loadtimes, 2) == 0);

			VERIFY(nvlist_add_uint64(*config,
			    ZPOOL_CONFIG_ERRCOUNT,
			    spa_get_errlog_size(spa)) == 0);

			if (spa_suspended(spa)) {
				VERIFY(nvlist_add_uint64(*config,
				    ZPOOL_CONFIG_SUSPENDED,
				    spa->spa_failmode) == 0);
				VERIFY(nvlist_add_uint64(*config,
				    ZPOOL_CONFIG_SUSPENDED_REASON,
				    spa->spa_suspended) == 0);
			}

			spa_add_spares(spa, *config);
			spa_add_l2cache(spa, *config);
			spa_add_feature_stats(spa, *config);
		}
	}

	/*
	 * We want to get the alternate root even for faulted pools, so we cheat
	 * and call spa_lookup() directly.
	 */
	if (altroot) {
		if (spa == NULL) {
			mutex_enter(&spa_namespace_lock);
			spa = spa_lookup(name);
			if (spa)
				spa_altroot(spa, altroot, buflen);
			else
				altroot[0] = '\0';
			spa = NULL;
			mutex_exit(&spa_namespace_lock);
		} else {
			spa_altroot(spa, altroot, buflen);
		}
	}

	if (spa != NULL) {
		spa_config_exit(spa, SCL_CONFIG, FTAG);
		spa_close(spa, FTAG);
	}

	return (error);
}

/*
 * Validate that the auxiliary device array is well formed.  We must have an
 * array of nvlists, each which describes a valid leaf vdev.  If this is an
 * import (mode is VDEV_ALLOC_SPARE), then we allow corrupted spares to be
 * specified, as long as they are well-formed.
 */
static int
spa_validate_aux_devs(spa_t *spa, nvlist_t *nvroot, uint64_t crtxg, int mode,
    spa_aux_vdev_t *sav, const char *config, uint64_t version,
    vdev_labeltype_t label)
{
	nvlist_t **dev;
	uint_t i, ndev;
	vdev_t *vd;
	int error;

	ASSERT(spa_config_held(spa, SCL_ALL, RW_WRITER) == SCL_ALL);

	/*
	 * It's acceptable to have no devs specified.
	 */
	if (nvlist_lookup_nvlist_array(nvroot, config, &dev, &ndev) != 0)
		return (0);

	if (ndev == 0)
		return (SET_ERROR(EINVAL));

	/*
	 * Make sure the pool is formatted with a version that supports this
	 * device type.
	 */
	if (spa_version(spa) < version)
		return (SET_ERROR(ENOTSUP));

	/*
	 * Set the pending device list so we correctly handle device in-use
	 * checking.
	 */
	sav->sav_pending = dev;
	sav->sav_npending = ndev;

	for (i = 0; i < ndev; i++) {
		if ((error = spa_config_parse(spa, &vd, dev[i], NULL, 0,
		    mode)) != 0)
			goto out;

		if (!vd->vdev_ops->vdev_op_leaf) {
			vdev_free(vd);
			error = SET_ERROR(EINVAL);
			goto out;
		}

		vd->vdev_top = vd;

		if ((error = vdev_open(vd)) == 0 &&
		    (error = vdev_label_init(vd, crtxg, label)) == 0) {
			VERIFY(nvlist_add_uint64(dev[i], ZPOOL_CONFIG_GUID,
			    vd->vdev_guid) == 0);
		}

		vdev_free(vd);

		if (error &&
		    (mode != VDEV_ALLOC_SPARE && mode != VDEV_ALLOC_L2CACHE))
			goto out;
		else
			error = 0;
	}

out:
	sav->sav_pending = NULL;
	sav->sav_npending = 0;
	return (error);
}

static int
spa_validate_aux(spa_t *spa, nvlist_t *nvroot, uint64_t crtxg, int mode)
{
	int error;

	ASSERT(spa_config_held(spa, SCL_ALL, RW_WRITER) == SCL_ALL);

	if ((error = spa_validate_aux_devs(spa, nvroot, crtxg, mode,
	    &spa->spa_spares, ZPOOL_CONFIG_SPARES, SPA_VERSION_SPARES,
	    VDEV_LABEL_SPARE)) != 0) {
		return (error);
	}

	return (spa_validate_aux_devs(spa, nvroot, crtxg, mode,
	    &spa->spa_l2cache, ZPOOL_CONFIG_L2CACHE, SPA_VERSION_L2CACHE,
	    VDEV_LABEL_L2CACHE));
}

static void
spa_set_aux_vdevs(spa_aux_vdev_t *sav, nvlist_t **devs, int ndevs,
    const char *config)
{
	int i;

	if (sav->sav_config != NULL) {
		nvlist_t **olddevs;
		uint_t oldndevs;
		nvlist_t **newdevs;

		/*
		 * Generate new dev list by concatenating with the
		 * current dev list.
		 */
		VERIFY(nvlist_lookup_nvlist_array(sav->sav_config, config,
		    &olddevs, &oldndevs) == 0);

		newdevs = kmem_alloc(sizeof (void *) *
		    (ndevs + oldndevs), KM_SLEEP);
		for (i = 0; i < oldndevs; i++)
			VERIFY(nvlist_dup(olddevs[i], &newdevs[i],
			    KM_SLEEP) == 0);
		for (i = 0; i < ndevs; i++)
			VERIFY(nvlist_dup(devs[i], &newdevs[i + oldndevs],
			    KM_SLEEP) == 0);

		VERIFY(nvlist_remove(sav->sav_config, config,
		    DATA_TYPE_NVLIST_ARRAY) == 0);

		VERIFY(nvlist_add_nvlist_array(sav->sav_config,
		    config, newdevs, ndevs + oldndevs) == 0);
		for (i = 0; i < oldndevs + ndevs; i++)
			nvlist_free(newdevs[i]);
		kmem_free(newdevs, (oldndevs + ndevs) * sizeof (void *));
	} else {
		/*
		 * Generate a new dev list.
		 */
		VERIFY(nvlist_alloc(&sav->sav_config, NV_UNIQUE_NAME,
		    KM_SLEEP) == 0);
		VERIFY(nvlist_add_nvlist_array(sav->sav_config, config,
		    devs, ndevs) == 0);
	}
}

/*
 * Stop and drop level 2 ARC devices
 */
void
spa_l2cache_drop(spa_t *spa)
{
	vdev_t *vd;
	int i;
	spa_aux_vdev_t *sav = &spa->spa_l2cache;

	for (i = 0; i < sav->sav_count; i++) {
		uint64_t pool;

		vd = sav->sav_vdevs[i];
		ASSERT(vd != NULL);

		if (spa_l2cache_exists(vd->vdev_guid, &pool) &&
		    pool != 0ULL && l2arc_vdev_present(vd))
			l2arc_remove_vdev(vd);
	}
}

/*
 * Verify encryption parameters for spa creation. If we are encrypting, we must
 * have the encryption feature flag enabled.
 */
static int
spa_create_check_encryption_params(dsl_crypto_params_t *dcp,
    boolean_t has_encryption)
{
	if (dcp->cp_crypt != ZIO_CRYPT_OFF &&
	    dcp->cp_crypt != ZIO_CRYPT_INHERIT &&
	    !has_encryption)
		return (SET_ERROR(ENOTSUP));

	return (dmu_objset_create_crypt_check(NULL, dcp, NULL));
}

/*
 * Pool Creation
 */
int
spa_create(const char *pool, nvlist_t *nvroot, nvlist_t *props,
    nvlist_t *zplprops, dsl_crypto_params_t *dcp)
{
	spa_t *spa;
	char *altroot = NULL;
	vdev_t *rvd;
	dsl_pool_t *dp;
	dmu_tx_t *tx;
	int error = 0;
	uint64_t txg = TXG_INITIAL;
	nvlist_t **spares, **l2cache;
	uint_t nspares, nl2cache;
	uint64_t version, obj;
	boolean_t has_features;
	boolean_t has_encryption;
	spa_feature_t feat;
	char *feat_name;
	char *poolname;
	nvlist_t *nvl;

	if (props == NULL ||
	    nvlist_lookup_string(props, "tname", &poolname) != 0)
		poolname = (char *)pool;

	/*
	 * If this pool already exists, return failure.
	 */
	mutex_enter(&spa_namespace_lock);
	if (spa_lookup(poolname) != NULL) {
		mutex_exit(&spa_namespace_lock);
		return (SET_ERROR(EEXIST));
	}

	/*
	 * Allocate a new spa_t structure.
	 */
	nvl = fnvlist_alloc();
	fnvlist_add_string(nvl, ZPOOL_CONFIG_POOL_NAME, pool);
	(void) nvlist_lookup_string(props,
	    zpool_prop_to_name(ZPOOL_PROP_ALTROOT), &altroot);
	spa = spa_add(poolname, nvl, altroot);
	fnvlist_free(nvl);
	spa_activate(spa, spa_mode_global);

	if (props && (error = spa_prop_validate(spa, props))) {
		spa_deactivate(spa);
		spa_remove(spa);
		mutex_exit(&spa_namespace_lock);
		return (error);
	}

	/*
	 * Temporary pool names should never be written to disk.
	 */
	if (poolname != pool)
		spa->spa_import_flags |= ZFS_IMPORT_TEMP_NAME;

	has_features = B_FALSE;
	has_encryption = B_FALSE;
	for (nvpair_t *elem = nvlist_next_nvpair(props, NULL);
	    elem != NULL; elem = nvlist_next_nvpair(props, elem)) {
		if (zpool_prop_feature(nvpair_name(elem))) {
			has_features = B_TRUE;

			feat_name = strchr(nvpair_name(elem), '@') + 1;
			VERIFY0(zfeature_lookup_name(feat_name, &feat));
			if (feat == SPA_FEATURE_ENCRYPTION)
				has_encryption = B_TRUE;
		}
	}

	/* verify encryption params, if they were provided */
	if (dcp != NULL) {
		error = spa_create_check_encryption_params(dcp, has_encryption);
		if (error != 0) {
			spa_deactivate(spa);
			spa_remove(spa);
			mutex_exit(&spa_namespace_lock);
			return (error);
		}
	}

	if (has_features || nvlist_lookup_uint64(props,
	    zpool_prop_to_name(ZPOOL_PROP_VERSION), &version) != 0) {
		version = SPA_VERSION;
	}
	ASSERT(SPA_VERSION_IS_SUPPORTED(version));

	spa->spa_first_txg = txg;
	spa->spa_uberblock.ub_txg = txg - 1;
	spa->spa_uberblock.ub_version = version;
	spa->spa_ubsync = spa->spa_uberblock;
	spa->spa_load_state = SPA_LOAD_CREATE;
	spa->spa_removing_phys.sr_state = DSS_NONE;
	spa->spa_removing_phys.sr_removing_vdev = -1;
	spa->spa_removing_phys.sr_prev_indirect_vdev = -1;
	spa->spa_indirect_vdevs_loaded = B_TRUE;

	/*
	 * Create "The Godfather" zio to hold all async IOs
	 */
	spa->spa_async_zio_root = kmem_alloc(max_ncpus * sizeof (void *),
	    KM_SLEEP);
	for (int i = 0; i < max_ncpus; i++) {
		spa->spa_async_zio_root[i] = zio_root(spa, NULL, NULL,
		    ZIO_FLAG_CANFAIL | ZIO_FLAG_SPECULATIVE |
		    ZIO_FLAG_GODFATHER);
	}

	/*
	 * Create the root vdev.
	 */
	spa_config_enter(spa, SCL_ALL, FTAG, RW_WRITER);

	error = spa_config_parse(spa, &rvd, nvroot, NULL, 0, VDEV_ALLOC_ADD);

	ASSERT(error != 0 || rvd != NULL);
	ASSERT(error != 0 || spa->spa_root_vdev == rvd);

	if (error == 0 && !zfs_allocatable_devs(nvroot))
		error = SET_ERROR(EINVAL);

	if (error == 0 &&
	    (error = vdev_create(rvd, txg, B_FALSE)) == 0 &&
	    (error = spa_validate_aux(spa, nvroot, txg,
	    VDEV_ALLOC_ADD)) == 0) {
		/*
		 * instantiate the metaslab groups (this will dirty the vdevs)
		 * we can no longer error exit past this point
		 */
		for (int c = 0; error == 0 && c < rvd->vdev_children; c++) {
			vdev_t *vd = rvd->vdev_child[c];

			vdev_metaslab_set_size(vd);
			vdev_expand(vd, txg);
		}
	}

	spa_config_exit(spa, SCL_ALL, FTAG);

	if (error != 0) {
		spa_unload(spa);
		spa_deactivate(spa);
		spa_remove(spa);
		mutex_exit(&spa_namespace_lock);
		return (error);
	}

	/*
	 * Get the list of spares, if specified.
	 */
	if (nvlist_lookup_nvlist_array(nvroot, ZPOOL_CONFIG_SPARES,
	    &spares, &nspares) == 0) {
		VERIFY(nvlist_alloc(&spa->spa_spares.sav_config, NV_UNIQUE_NAME,
		    KM_SLEEP) == 0);
		VERIFY(nvlist_add_nvlist_array(spa->spa_spares.sav_config,
		    ZPOOL_CONFIG_SPARES, spares, nspares) == 0);
		spa_config_enter(spa, SCL_ALL, FTAG, RW_WRITER);
		spa_load_spares(spa);
		spa_config_exit(spa, SCL_ALL, FTAG);
		spa->spa_spares.sav_sync = B_TRUE;
	}

	/*
	 * Get the list of level 2 cache devices, if specified.
	 */
	if (nvlist_lookup_nvlist_array(nvroot, ZPOOL_CONFIG_L2CACHE,
	    &l2cache, &nl2cache) == 0) {
		VERIFY(nvlist_alloc(&spa->spa_l2cache.sav_config,
		    NV_UNIQUE_NAME, KM_SLEEP) == 0);
		VERIFY(nvlist_add_nvlist_array(spa->spa_l2cache.sav_config,
		    ZPOOL_CONFIG_L2CACHE, l2cache, nl2cache) == 0);
		spa_config_enter(spa, SCL_ALL, FTAG, RW_WRITER);
		spa_load_l2cache(spa);
		spa_config_exit(spa, SCL_ALL, FTAG);
		spa->spa_l2cache.sav_sync = B_TRUE;
	}

	spa->spa_is_initializing = B_TRUE;
	spa->spa_dsl_pool = dp = dsl_pool_create(spa, zplprops, dcp, txg);
	spa->spa_is_initializing = B_FALSE;

	/*
	 * Create DDTs (dedup tables).
	 */
	ddt_create(spa);

	spa_update_dspace(spa);

	tx = dmu_tx_create_assigned(dp, txg);

	/*
	 * Create the pool's history object.
	 */
	if (version >= SPA_VERSION_ZPOOL_HISTORY && !spa->spa_history)
		spa_history_create_obj(spa, tx);

	spa_event_notify(spa, NULL, NULL, ESC_ZFS_POOL_CREATE);
	spa_history_log_version(spa, "create", tx);

	/*
	 * Create the pool config object.
	 */
	spa->spa_config_object = dmu_object_alloc(spa->spa_meta_objset,
	    DMU_OT_PACKED_NVLIST, SPA_CONFIG_BLOCKSIZE,
	    DMU_OT_PACKED_NVLIST_SIZE, sizeof (uint64_t), tx);

	if (zap_add(spa->spa_meta_objset,
	    DMU_POOL_DIRECTORY_OBJECT, DMU_POOL_CONFIG,
	    sizeof (uint64_t), 1, &spa->spa_config_object, tx) != 0) {
		cmn_err(CE_PANIC, "failed to add pool config");
	}

	if (zap_add(spa->spa_meta_objset,
	    DMU_POOL_DIRECTORY_OBJECT, DMU_POOL_CREATION_VERSION,
	    sizeof (uint64_t), 1, &version, tx) != 0) {
		cmn_err(CE_PANIC, "failed to add pool version");
	}

	/* Newly created pools with the right version are always deflated. */
	if (version >= SPA_VERSION_RAIDZ_DEFLATE) {
		spa->spa_deflate = TRUE;
		if (zap_add(spa->spa_meta_objset,
		    DMU_POOL_DIRECTORY_OBJECT, DMU_POOL_DEFLATE,
		    sizeof (uint64_t), 1, &spa->spa_deflate, tx) != 0) {
			cmn_err(CE_PANIC, "failed to add deflate");
		}
	}

	/*
	 * Create the deferred-free bpobj.  Turn off compression
	 * because sync-to-convergence takes longer if the blocksize
	 * keeps changing.
	 */
	obj = bpobj_alloc(spa->spa_meta_objset, 1 << 14, tx);
	dmu_object_set_compress(spa->spa_meta_objset, obj,
	    ZIO_COMPRESS_OFF, tx);
	if (zap_add(spa->spa_meta_objset,
	    DMU_POOL_DIRECTORY_OBJECT, DMU_POOL_SYNC_BPOBJ,
	    sizeof (uint64_t), 1, &obj, tx) != 0) {
		cmn_err(CE_PANIC, "failed to add bpobj");
	}
	VERIFY3U(0, ==, bpobj_open(&spa->spa_deferred_bpobj,
	    spa->spa_meta_objset, obj));

	/*
	 * Generate some random noise for salted checksums to operate on.
	 */
	(void) random_get_pseudo_bytes(spa->spa_cksum_salt.zcs_bytes,
	    sizeof (spa->spa_cksum_salt.zcs_bytes));

	/*
	 * Set pool properties.
	 */
	spa->spa_bootfs = zpool_prop_default_numeric(ZPOOL_PROP_BOOTFS);
	spa->spa_delegation = zpool_prop_default_numeric(ZPOOL_PROP_DELEGATION);
	spa->spa_failmode = zpool_prop_default_numeric(ZPOOL_PROP_FAILUREMODE);
	spa->spa_autoexpand = zpool_prop_default_numeric(ZPOOL_PROP_AUTOEXPAND);
	spa->spa_multihost = zpool_prop_default_numeric(ZPOOL_PROP_MULTIHOST);
	spa->spa_autotrim = zpool_prop_default_numeric(ZPOOL_PROP_AUTOTRIM);

	if (props != NULL) {
		spa_configfile_set(spa, props, B_FALSE);
		spa_sync_props(props, tx);
	}

	dmu_tx_commit(tx);

	spa->spa_sync_on = B_TRUE;
	txg_sync_start(dp);
	mmp_thread_start(spa);
	txg_wait_synced(dp, txg);

	spa_spawn_aux_threads(spa);

	spa_write_cachefile(spa, B_FALSE, B_TRUE);

	/*
	 * Don't count references from objsets that are already closed
	 * and are making their way through the eviction process.
	 */
	spa_evicting_os_wait(spa);
	spa->spa_minref = zfs_refcount_count(&spa->spa_refcount);
	spa->spa_load_state = SPA_LOAD_NONE;

	mutex_exit(&spa_namespace_lock);

	return (0);
}

/*
 * Import a non-root pool into the system.
 */
int
spa_import(char *pool, nvlist_t *config, nvlist_t *props, uint64_t flags)
{
	spa_t *spa;
	char *altroot = NULL;
	spa_load_state_t state = SPA_LOAD_IMPORT;
	zpool_load_policy_t policy;
	uint64_t mode = spa_mode_global;
	uint64_t readonly = B_FALSE;
	int error;
	nvlist_t *nvroot;
	nvlist_t **spares, **l2cache;
	uint_t nspares, nl2cache;

	/*
	 * If a pool with this name exists, return failure.
	 */
	mutex_enter(&spa_namespace_lock);
	if (spa_lookup(pool) != NULL) {
		mutex_exit(&spa_namespace_lock);
		return (SET_ERROR(EEXIST));
	}

	/*
	 * Create and initialize the spa structure.
	 */
	(void) nvlist_lookup_string(props,
	    zpool_prop_to_name(ZPOOL_PROP_ALTROOT), &altroot);
	(void) nvlist_lookup_uint64(props,
	    zpool_prop_to_name(ZPOOL_PROP_READONLY), &readonly);
	if (readonly)
		mode = FREAD;
	spa = spa_add(pool, config, altroot);
	spa->spa_import_flags = flags;

	/*
	 * Verbatim import - Take a pool and insert it into the namespace
	 * as if it had been loaded at boot.
	 */
	if (spa->spa_import_flags & ZFS_IMPORT_VERBATIM) {
		if (props != NULL)
			spa_configfile_set(spa, props, B_FALSE);

		spa_write_cachefile(spa, B_FALSE, B_TRUE);
		spa_event_notify(spa, NULL, NULL, ESC_ZFS_POOL_IMPORT);
		zfs_dbgmsg("spa_import: verbatim import of %s", pool);
		mutex_exit(&spa_namespace_lock);
		return (0);
	}

	spa_activate(spa, mode);

	/*
	 * Don't start async tasks until we know everything is healthy.
	 */
	spa_async_suspend(spa);

	zpool_get_load_policy(config, &policy);
	if (policy.zlp_rewind & ZPOOL_DO_REWIND)
		state = SPA_LOAD_RECOVER;

	spa->spa_config_source = SPA_CONFIG_SRC_TRYIMPORT;

	if (state != SPA_LOAD_RECOVER) {
		spa->spa_last_ubsync_txg = spa->spa_load_txg = 0;
		zfs_dbgmsg("spa_import: importing %s", pool);
	} else {
		zfs_dbgmsg("spa_import: importing %s, max_txg=%lld "
		    "(RECOVERY MODE)", pool, (longlong_t)policy.zlp_txg);
	}
	error = spa_load_best(spa, state, policy.zlp_txg, policy.zlp_rewind);

	/*
	 * Propagate anything learned while loading the pool and pass it
	 * back to caller (i.e. rewind info, missing devices, etc).
	 */
	VERIFY(nvlist_add_nvlist(config, ZPOOL_CONFIG_LOAD_INFO,
	    spa->spa_load_info) == 0);

	spa_config_enter(spa, SCL_ALL, FTAG, RW_WRITER);
	/*
	 * Toss any existing sparelist, as it doesn't have any validity
	 * anymore, and conflicts with spa_has_spare().
	 */
	if (spa->spa_spares.sav_config) {
		nvlist_free(spa->spa_spares.sav_config);
		spa->spa_spares.sav_config = NULL;
		spa_load_spares(spa);
	}
	if (spa->spa_l2cache.sav_config) {
		nvlist_free(spa->spa_l2cache.sav_config);
		spa->spa_l2cache.sav_config = NULL;
		spa_load_l2cache(spa);
	}

	VERIFY(nvlist_lookup_nvlist(config, ZPOOL_CONFIG_VDEV_TREE,
	    &nvroot) == 0);
	spa_config_exit(spa, SCL_ALL, FTAG);

	if (props != NULL)
		spa_configfile_set(spa, props, B_FALSE);

	if (error != 0 || (props && spa_writeable(spa) &&
	    (error = spa_prop_set(spa, props)))) {
		spa_unload(spa);
		spa_deactivate(spa);
		spa_remove(spa);
		mutex_exit(&spa_namespace_lock);
		return (error);
	}

	spa_async_resume(spa);

	/*
	 * Override any spares and level 2 cache devices as specified by
	 * the user, as these may have correct device names/devids, etc.
	 */
	if (nvlist_lookup_nvlist_array(nvroot, ZPOOL_CONFIG_SPARES,
	    &spares, &nspares) == 0) {
		if (spa->spa_spares.sav_config)
			VERIFY(nvlist_remove(spa->spa_spares.sav_config,
			    ZPOOL_CONFIG_SPARES, DATA_TYPE_NVLIST_ARRAY) == 0);
		else
			VERIFY(nvlist_alloc(&spa->spa_spares.sav_config,
			    NV_UNIQUE_NAME, KM_SLEEP) == 0);
		VERIFY(nvlist_add_nvlist_array(spa->spa_spares.sav_config,
		    ZPOOL_CONFIG_SPARES, spares, nspares) == 0);
		spa_config_enter(spa, SCL_ALL, FTAG, RW_WRITER);
		spa_load_spares(spa);
		spa_config_exit(spa, SCL_ALL, FTAG);
		spa->spa_spares.sav_sync = B_TRUE;
	}
	if (nvlist_lookup_nvlist_array(nvroot, ZPOOL_CONFIG_L2CACHE,
	    &l2cache, &nl2cache) == 0) {
		if (spa->spa_l2cache.sav_config)
			VERIFY(nvlist_remove(spa->spa_l2cache.sav_config,
			    ZPOOL_CONFIG_L2CACHE, DATA_TYPE_NVLIST_ARRAY) == 0);
		else
			VERIFY(nvlist_alloc(&spa->spa_l2cache.sav_config,
			    NV_UNIQUE_NAME, KM_SLEEP) == 0);
		VERIFY(nvlist_add_nvlist_array(spa->spa_l2cache.sav_config,
		    ZPOOL_CONFIG_L2CACHE, l2cache, nl2cache) == 0);
		spa_config_enter(spa, SCL_ALL, FTAG, RW_WRITER);
		spa_load_l2cache(spa);
		spa_config_exit(spa, SCL_ALL, FTAG);
		spa->spa_l2cache.sav_sync = B_TRUE;
	}

	/*
	 * Check for any removed devices.
	 */
	if (spa->spa_autoreplace) {
		spa_aux_check_removed(&spa->spa_spares);
		spa_aux_check_removed(&spa->spa_l2cache);
	}

	if (spa_writeable(spa)) {
		/*
		 * Update the config cache to include the newly-imported pool.
		 */
		spa_config_update(spa, SPA_CONFIG_UPDATE_POOL);
	}

	/*
	 * It's possible that the pool was expanded while it was exported.
	 * We kick off an async task to handle this for us.
	 */
	spa_async_request(spa, SPA_ASYNC_AUTOEXPAND);

	spa_history_log_version(spa, "import", NULL);

	spa_event_notify(spa, NULL, NULL, ESC_ZFS_POOL_IMPORT);

	zvol_create_minors(spa, pool, B_TRUE);

	mutex_exit(&spa_namespace_lock);

	return (0);
}

nvlist_t *
spa_tryimport(nvlist_t *tryconfig)
{
	nvlist_t *config = NULL;
	char *poolname, *cachefile;
	spa_t *spa;
	uint64_t state;
	int error;
	zpool_load_policy_t policy;

	if (nvlist_lookup_string(tryconfig, ZPOOL_CONFIG_POOL_NAME, &poolname))
		return (NULL);

	if (nvlist_lookup_uint64(tryconfig, ZPOOL_CONFIG_POOL_STATE, &state))
		return (NULL);

	/*
	 * Create and initialize the spa structure.
	 */
	mutex_enter(&spa_namespace_lock);
	spa = spa_add(TRYIMPORT_NAME, tryconfig, NULL);
	spa_activate(spa, FREAD);

	/*
	 * Rewind pool if a max txg was provided.
	 */
	zpool_get_load_policy(spa->spa_config, &policy);
	if (policy.zlp_txg != UINT64_MAX) {
		spa->spa_load_max_txg = policy.zlp_txg;
		spa->spa_extreme_rewind = B_TRUE;
		zfs_dbgmsg("spa_tryimport: importing %s, max_txg=%lld",
		    poolname, (longlong_t)policy.zlp_txg);
	} else {
		zfs_dbgmsg("spa_tryimport: importing %s", poolname);
	}

	if (nvlist_lookup_string(tryconfig, ZPOOL_CONFIG_CACHEFILE, &cachefile)
	    == 0) {
		zfs_dbgmsg("spa_tryimport: using cachefile '%s'", cachefile);
		spa->spa_config_source = SPA_CONFIG_SRC_CACHEFILE;
	} else {
		spa->spa_config_source = SPA_CONFIG_SRC_SCAN;
	}

	error = spa_load(spa, SPA_LOAD_TRYIMPORT, SPA_IMPORT_EXISTING);

	/*
	 * If 'tryconfig' was at least parsable, return the current config.
	 */
	if (spa->spa_root_vdev != NULL) {
		config = spa_config_generate(spa, NULL, -1ULL, B_TRUE);
		VERIFY(nvlist_add_string(config, ZPOOL_CONFIG_POOL_NAME,
		    poolname) == 0);
		VERIFY(nvlist_add_uint64(config, ZPOOL_CONFIG_POOL_STATE,
		    state) == 0);
		VERIFY(nvlist_add_uint64(config, ZPOOL_CONFIG_TIMESTAMP,
		    spa->spa_uberblock.ub_timestamp) == 0);
		VERIFY(nvlist_add_nvlist(config, ZPOOL_CONFIG_LOAD_INFO,
		    spa->spa_load_info) == 0);
		VERIFY(nvlist_add_uint64(config, ZPOOL_CONFIG_ERRATA,
		    spa->spa_errata) == 0);

		/*
		 * If the bootfs property exists on this pool then we
		 * copy it out so that external consumers can tell which
		 * pools are bootable.
		 */
		if ((!error || error == EEXIST) && spa->spa_bootfs) {
			char *tmpname = kmem_alloc(MAXPATHLEN, KM_SLEEP);

			/*
			 * We have to play games with the name since the
			 * pool was opened as TRYIMPORT_NAME.
			 */
			if (dsl_dsobj_to_dsname(spa_name(spa),
			    spa->spa_bootfs, tmpname) == 0) {
				char *cp;
				char *dsname;

				dsname = kmem_alloc(MAXPATHLEN, KM_SLEEP);

				cp = strchr(tmpname, '/');
				if (cp == NULL) {
					(void) strlcpy(dsname, tmpname,
					    MAXPATHLEN);
				} else {
					(void) snprintf(dsname, MAXPATHLEN,
					    "%s/%s", poolname, ++cp);
				}
				VERIFY(nvlist_add_string(config,
				    ZPOOL_CONFIG_BOOTFS, dsname) == 0);
				kmem_free(dsname, MAXPATHLEN);
			}
			kmem_free(tmpname, MAXPATHLEN);
		}

		/*
		 * Add the list of hot spares and level 2 cache devices.
		 */
		spa_config_enter(spa, SCL_CONFIG, FTAG, RW_READER);
		spa_add_spares(spa, config);
		spa_add_l2cache(spa, config);
		spa_config_exit(spa, SCL_CONFIG, FTAG);
	}

	spa_unload(spa);
	spa_deactivate(spa);
	spa_remove(spa);
	mutex_exit(&spa_namespace_lock);

	return (config);
}

/*
 * Pool export/destroy
 *
 * The act of destroying or exporting a pool is very simple.  We make sure there
 * is no more pending I/O and any references to the pool are gone.  Then, we
 * update the pool state and sync all the labels to disk, removing the
 * configuration from the cache afterwards. If the 'hardforce' flag is set, then
 * we don't sync the labels or remove the configuration cache.
 */
static int
spa_export_common(char *pool, int new_state, nvlist_t **oldconfig,
    boolean_t force, boolean_t hardforce)
{
	spa_t *spa;

	if (oldconfig)
		*oldconfig = NULL;

	if (!(spa_mode_global & FWRITE))
		return (SET_ERROR(EROFS));

	mutex_enter(&spa_namespace_lock);
	if ((spa = spa_lookup(pool)) == NULL) {
		mutex_exit(&spa_namespace_lock);
		return (SET_ERROR(ENOENT));
	}

	/*
	 * Put a hold on the pool, drop the namespace lock, stop async tasks,
	 * reacquire the namespace lock, and see if we can export.
	 */
	spa_open_ref(spa, FTAG);
	mutex_exit(&spa_namespace_lock);
	spa_async_suspend(spa);
	if (spa->spa_zvol_taskq) {
		zvol_remove_minors(spa, spa_name(spa), B_TRUE);
		taskq_wait(spa->spa_zvol_taskq);
	}
	mutex_enter(&spa_namespace_lock);
	spa_close(spa, FTAG);

	if (spa->spa_state == POOL_STATE_UNINITIALIZED)
		goto export_spa;
	/*
	 * The pool will be in core if it's openable, in which case we can
	 * modify its state.  Objsets may be open only because they're dirty,
	 * so we have to force it to sync before checking spa_refcnt.
	 */
	if (spa->spa_sync_on) {
		txg_wait_synced(spa->spa_dsl_pool, 0);
		spa_evicting_os_wait(spa);
	}

	/*
	 * A pool cannot be exported or destroyed if there are active
	 * references.  If we are resetting a pool, allow references by
	 * fault injection handlers.
	 */
	if (!spa_refcount_zero(spa) ||
	    (spa->spa_inject_ref != 0 &&
	    new_state != POOL_STATE_UNINITIALIZED)) {
		spa_async_resume(spa);
		mutex_exit(&spa_namespace_lock);
		return (SET_ERROR(EBUSY));
	}

	if (spa->spa_sync_on) {
		/*
		 * A pool cannot be exported if it has an active shared spare.
		 * This is to prevent other pools stealing the active spare
		 * from an exported pool. At user's own will, such pool can
		 * be forcedly exported.
		 */
		if (!force && new_state == POOL_STATE_EXPORTED &&
		    spa_has_active_shared_spare(spa)) {
			spa_async_resume(spa);
			mutex_exit(&spa_namespace_lock);
			return (SET_ERROR(EXDEV));
		}

		/*
		 * We're about to export or destroy this pool. Make sure
		 * we stop all initialization and trim activity here before
		 * we set the spa_final_txg. This will ensure that all
		 * dirty data resulting from the initialization is
		 * committed to disk before we unload the pool.
		 */
		if (spa->spa_root_vdev != NULL) {
			vdev_t *rvd = spa->spa_root_vdev;
			vdev_initialize_stop_all(rvd, VDEV_INITIALIZE_ACTIVE);
			vdev_trim_stop_all(rvd, VDEV_TRIM_ACTIVE);
			vdev_autotrim_stop_all(spa);
		}

		/*
		 * We want this to be reflected on every label,
		 * so mark them all dirty.  spa_unload() will do the
		 * final sync that pushes these changes out.
		 */
		if (new_state != POOL_STATE_UNINITIALIZED && !hardforce) {
			spa_config_enter(spa, SCL_ALL, FTAG, RW_WRITER);
			spa->spa_state = new_state;
			spa->spa_final_txg = spa_last_synced_txg(spa) +
			    TXG_DEFER_SIZE + 1;
			vdev_config_dirty(spa->spa_root_vdev);
			spa_config_exit(spa, SCL_ALL, FTAG);
		}
	}

export_spa:
	if (new_state == POOL_STATE_DESTROYED)
		spa_event_notify(spa, NULL, NULL, ESC_ZFS_POOL_DESTROY);
	else if (new_state == POOL_STATE_EXPORTED)
		spa_event_notify(spa, NULL, NULL, ESC_ZFS_POOL_EXPORT);

	if (spa->spa_state != POOL_STATE_UNINITIALIZED) {
		spa_unload(spa);
		spa_deactivate(spa);
	}

	if (oldconfig && spa->spa_config)
		VERIFY(nvlist_dup(spa->spa_config, oldconfig, 0) == 0);

	if (new_state != POOL_STATE_UNINITIALIZED) {
		if (!hardforce)
			spa_write_cachefile(spa, B_TRUE, B_TRUE);
		spa_remove(spa);
	}
	mutex_exit(&spa_namespace_lock);

	return (0);
}

/*
 * Destroy a storage pool.
 */
int
spa_destroy(char *pool)
{
	return (spa_export_common(pool, POOL_STATE_DESTROYED, NULL,
	    B_FALSE, B_FALSE));
}

/*
 * Export a storage pool.
 */
int
spa_export(char *pool, nvlist_t **oldconfig, boolean_t force,
    boolean_t hardforce)
{
	return (spa_export_common(pool, POOL_STATE_EXPORTED, oldconfig,
	    force, hardforce));
}

/*
 * Similar to spa_export(), this unloads the spa_t without actually removing it
 * from the namespace in any way.
 */
int
spa_reset(char *pool)
{
	return (spa_export_common(pool, POOL_STATE_UNINITIALIZED, NULL,
	    B_FALSE, B_FALSE));
}

/*
 * ==========================================================================
 * Device manipulation
 * ==========================================================================
 */

/*
 * Add a device to a storage pool.
 */
int
spa_vdev_add(spa_t *spa, nvlist_t *nvroot)
{
	uint64_t txg;
	int error;
	vdev_t *rvd = spa->spa_root_vdev;
	vdev_t *vd, *tvd;
	nvlist_t **spares, **l2cache;
	uint_t nspares, nl2cache;

	ASSERT(spa_writeable(spa));

	txg = spa_vdev_enter(spa);

	if ((error = spa_config_parse(spa, &vd, nvroot, NULL, 0,
	    VDEV_ALLOC_ADD)) != 0)
		return (spa_vdev_exit(spa, NULL, txg, error));

	spa->spa_pending_vdev = vd;	/* spa_vdev_exit() will clear this */

	if (nvlist_lookup_nvlist_array(nvroot, ZPOOL_CONFIG_SPARES, &spares,
	    &nspares) != 0)
		nspares = 0;

	if (nvlist_lookup_nvlist_array(nvroot, ZPOOL_CONFIG_L2CACHE, &l2cache,
	    &nl2cache) != 0)
		nl2cache = 0;

	if (vd->vdev_children == 0 && nspares == 0 && nl2cache == 0)
		return (spa_vdev_exit(spa, vd, txg, EINVAL));

	if (vd->vdev_children != 0 &&
	    (error = vdev_create(vd, txg, B_FALSE)) != 0)
		return (spa_vdev_exit(spa, vd, txg, error));

	/*
	 * We must validate the spares and l2cache devices after checking the
	 * children.  Otherwise, vdev_inuse() will blindly overwrite the spare.
	 */
	if ((error = spa_validate_aux(spa, nvroot, txg, VDEV_ALLOC_ADD)) != 0)
		return (spa_vdev_exit(spa, vd, txg, error));

	/*
	 * If we are in the middle of a device removal, we can only add
	 * devices which match the existing devices in the pool.
	 * If we are in the middle of a removal, or have some indirect
	 * vdevs, we can not add raidz toplevels.
	 */
	if (spa->spa_vdev_removal != NULL ||
	    spa->spa_removing_phys.sr_prev_indirect_vdev != -1) {
		for (int c = 0; c < vd->vdev_children; c++) {
			tvd = vd->vdev_child[c];
			if (spa->spa_vdev_removal != NULL &&
			    tvd->vdev_ashift != spa->spa_max_ashift) {
				return (spa_vdev_exit(spa, vd, txg, EINVAL));
			}
			/* Fail if top level vdev is raidz */
			if (tvd->vdev_ops == &vdev_raidz_ops) {
				return (spa_vdev_exit(spa, vd, txg, EINVAL));
			}
			/*
			 * Need the top level mirror to be
			 * a mirror of leaf vdevs only
			 */
			if (tvd->vdev_ops == &vdev_mirror_ops) {
				for (uint64_t cid = 0;
				    cid < tvd->vdev_children; cid++) {
					vdev_t *cvd = tvd->vdev_child[cid];
					if (!cvd->vdev_ops->vdev_op_leaf) {
						return (spa_vdev_exit(spa, vd,
						    txg, EINVAL));
					}
				}
			}
		}
	}

	for (int c = 0; c < vd->vdev_children; c++) {
		tvd = vd->vdev_child[c];
		vdev_remove_child(vd, tvd);
		tvd->vdev_id = rvd->vdev_children;
		vdev_add_child(rvd, tvd);
		vdev_config_dirty(tvd);
	}

	if (nspares != 0) {
		spa_set_aux_vdevs(&spa->spa_spares, spares, nspares,
		    ZPOOL_CONFIG_SPARES);
		spa_load_spares(spa);
		spa->spa_spares.sav_sync = B_TRUE;
	}

	if (nl2cache != 0) {
		spa_set_aux_vdevs(&spa->spa_l2cache, l2cache, nl2cache,
		    ZPOOL_CONFIG_L2CACHE);
		spa_load_l2cache(spa);
		spa->spa_l2cache.sav_sync = B_TRUE;
	}

	/*
	 * We have to be careful when adding new vdevs to an existing pool.
	 * If other threads start allocating from these vdevs before we
	 * sync the config cache, and we lose power, then upon reboot we may
	 * fail to open the pool because there are DVAs that the config cache
	 * can't translate.  Therefore, we first add the vdevs without
	 * initializing metaslabs; sync the config cache (via spa_vdev_exit());
	 * and then let spa_config_update() initialize the new metaslabs.
	 *
	 * spa_load() checks for added-but-not-initialized vdevs, so that
	 * if we lose power at any point in this sequence, the remaining
	 * steps will be completed the next time we load the pool.
	 */
	(void) spa_vdev_exit(spa, vd, txg, 0);

	mutex_enter(&spa_namespace_lock);
	spa_config_update(spa, SPA_CONFIG_UPDATE_POOL);
	spa_event_notify(spa, NULL, NULL, ESC_ZFS_VDEV_ADD);
	mutex_exit(&spa_namespace_lock);

	return (0);
}

/*
 * Attach a device to a mirror.  The arguments are the path to any device
 * in the mirror, and the nvroot for the new device.  If the path specifies
 * a device that is not mirrored, we automatically insert the mirror vdev.
 *
 * If 'replacing' is specified, the new device is intended to replace the
 * existing device; in this case the two devices are made into their own
 * mirror using the 'replacing' vdev, which is functionally identical to
 * the mirror vdev (it actually reuses all the same ops) but has a few
 * extra rules: you can't attach to it after it's been created, and upon
 * completion of resilvering, the first disk (the one being replaced)
 * is automatically detached.
 */
int
spa_vdev_attach(spa_t *spa, uint64_t guid, nvlist_t *nvroot, int replacing)
{
	uint64_t txg, dtl_max_txg;
	ASSERTV(vdev_t *rvd = spa->spa_root_vdev);
	vdev_t *oldvd, *newvd, *newrootvd, *pvd, *tvd;
	vdev_ops_t *pvops;
	char *oldvdpath, *newvdpath;
	int newvd_isspare;
	int error;

	ASSERT(spa_writeable(spa));

	txg = spa_vdev_enter(spa);

	oldvd = spa_lookup_by_guid(spa, guid, B_FALSE);

	ASSERT(MUTEX_HELD(&spa_namespace_lock));
	if (spa_feature_is_active(spa, SPA_FEATURE_POOL_CHECKPOINT)) {
		error = (spa_has_checkpoint(spa)) ?
		    ZFS_ERR_CHECKPOINT_EXISTS : ZFS_ERR_DISCARDING_CHECKPOINT;
		return (spa_vdev_exit(spa, NULL, txg, error));
	}

	if (spa->spa_vdev_removal != NULL)
		return (spa_vdev_exit(spa, NULL, txg, EBUSY));

	if (oldvd == NULL)
		return (spa_vdev_exit(spa, NULL, txg, ENODEV));

	if (!oldvd->vdev_ops->vdev_op_leaf)
		return (spa_vdev_exit(spa, NULL, txg, ENOTSUP));

	pvd = oldvd->vdev_parent;

	if ((error = spa_config_parse(spa, &newrootvd, nvroot, NULL, 0,
	    VDEV_ALLOC_ATTACH)) != 0)
		return (spa_vdev_exit(spa, NULL, txg, EINVAL));

	if (newrootvd->vdev_children != 1)
		return (spa_vdev_exit(spa, newrootvd, txg, EINVAL));

	newvd = newrootvd->vdev_child[0];

	if (!newvd->vdev_ops->vdev_op_leaf)
		return (spa_vdev_exit(spa, newrootvd, txg, EINVAL));

	if ((error = vdev_create(newrootvd, txg, replacing)) != 0)
		return (spa_vdev_exit(spa, newrootvd, txg, error));

	/*
	 * Spares can't replace logs
	 */
	if (oldvd->vdev_top->vdev_islog && newvd->vdev_isspare)
		return (spa_vdev_exit(spa, newrootvd, txg, ENOTSUP));

	if (!replacing) {
		/*
		 * For attach, the only allowable parent is a mirror or the root
		 * vdev.
		 */
		if (pvd->vdev_ops != &vdev_mirror_ops &&
		    pvd->vdev_ops != &vdev_root_ops)
			return (spa_vdev_exit(spa, newrootvd, txg, ENOTSUP));

		pvops = &vdev_mirror_ops;
	} else {
		/*
		 * Active hot spares can only be replaced by inactive hot
		 * spares.
		 */
		if (pvd->vdev_ops == &vdev_spare_ops &&
		    oldvd->vdev_isspare &&
		    !spa_has_spare(spa, newvd->vdev_guid))
			return (spa_vdev_exit(spa, newrootvd, txg, ENOTSUP));

		/*
		 * If the source is a hot spare, and the parent isn't already a
		 * spare, then we want to create a new hot spare.  Otherwise, we
		 * want to create a replacing vdev.  The user is not allowed to
		 * attach to a spared vdev child unless the 'isspare' state is
		 * the same (spare replaces spare, non-spare replaces
		 * non-spare).
		 */
		if (pvd->vdev_ops == &vdev_replacing_ops &&
		    spa_version(spa) < SPA_VERSION_MULTI_REPLACE) {
			return (spa_vdev_exit(spa, newrootvd, txg, ENOTSUP));
		} else if (pvd->vdev_ops == &vdev_spare_ops &&
		    newvd->vdev_isspare != oldvd->vdev_isspare) {
			return (spa_vdev_exit(spa, newrootvd, txg, ENOTSUP));
		}

		if (newvd->vdev_isspare)
			pvops = &vdev_spare_ops;
		else
			pvops = &vdev_replacing_ops;
	}

	/*
	 * Make sure the new device is big enough.
	 */
	if (newvd->vdev_asize < vdev_get_min_asize(oldvd))
		return (spa_vdev_exit(spa, newrootvd, txg, EOVERFLOW));

	/*
	 * The new device cannot have a higher alignment requirement
	 * than the top-level vdev.
	 */
	if (newvd->vdev_ashift > oldvd->vdev_top->vdev_ashift)
		return (spa_vdev_exit(spa, newrootvd, txg, EDOM));

	/*
	 * If this is an in-place replacement, update oldvd's path and devid
	 * to make it distinguishable from newvd, and unopenable from now on.
	 */
	if (strcmp(oldvd->vdev_path, newvd->vdev_path) == 0) {
		spa_strfree(oldvd->vdev_path);
		oldvd->vdev_path = kmem_alloc(strlen(newvd->vdev_path) + 5,
		    KM_SLEEP);
		(void) sprintf(oldvd->vdev_path, "%s/%s",
		    newvd->vdev_path, "old");
		if (oldvd->vdev_devid != NULL) {
			spa_strfree(oldvd->vdev_devid);
			oldvd->vdev_devid = NULL;
		}
	}

	/* mark the device being resilvered */
	newvd->vdev_resilver_txg = txg;

	/*
	 * If the parent is not a mirror, or if we're replacing, insert the new
	 * mirror/replacing/spare vdev above oldvd.
	 */
	if (pvd->vdev_ops != pvops)
		pvd = vdev_add_parent(oldvd, pvops);

	ASSERT(pvd->vdev_top->vdev_parent == rvd);
	ASSERT(pvd->vdev_ops == pvops);
	ASSERT(oldvd->vdev_parent == pvd);

	/*
	 * Extract the new device from its root and add it to pvd.
	 */
	vdev_remove_child(newrootvd, newvd);
	newvd->vdev_id = pvd->vdev_children;
	newvd->vdev_crtxg = oldvd->vdev_crtxg;
	vdev_add_child(pvd, newvd);

	/*
	 * Reevaluate the parent vdev state.
	 */
	vdev_propagate_state(pvd);

	tvd = newvd->vdev_top;
	ASSERT(pvd->vdev_top == tvd);
	ASSERT(tvd->vdev_parent == rvd);

	vdev_config_dirty(tvd);

	/*
	 * Set newvd's DTL to [TXG_INITIAL, dtl_max_txg) so that we account
	 * for any dmu_sync-ed blocks.  It will propagate upward when
	 * spa_vdev_exit() calls vdev_dtl_reassess().
	 */
	dtl_max_txg = txg + TXG_CONCURRENT_STATES;

	vdev_dtl_dirty(newvd, DTL_MISSING, TXG_INITIAL,
	    dtl_max_txg - TXG_INITIAL);

	if (newvd->vdev_isspare) {
		spa_spare_activate(newvd);
		spa_event_notify(spa, newvd, NULL, ESC_ZFS_VDEV_SPARE);
	}

	oldvdpath = spa_strdup(oldvd->vdev_path);
	newvdpath = spa_strdup(newvd->vdev_path);
	newvd_isspare = newvd->vdev_isspare;

	/*
	 * Mark newvd's DTL dirty in this txg.
	 */
	vdev_dirty(tvd, VDD_DTL, newvd, txg);

	/*
	 * Schedule the resilver to restart in the future. We do this to
	 * ensure that dmu_sync-ed blocks have been stitched into the
	 * respective datasets. We do not do this if resilvers have been
	 * deferred.
	 */
	if (dsl_scan_resilvering(spa_get_dsl(spa)) &&
	    spa_feature_is_enabled(spa, SPA_FEATURE_RESILVER_DEFER))
		vdev_set_deferred_resilver(spa, newvd);
	else
		dsl_resilver_restart(spa->spa_dsl_pool, dtl_max_txg);

	if (spa->spa_bootfs)
		spa_event_notify(spa, newvd, NULL, ESC_ZFS_BOOTFS_VDEV_ATTACH);

	spa_event_notify(spa, newvd, NULL, ESC_ZFS_VDEV_ATTACH);

	/*
	 * Commit the config
	 */
	(void) spa_vdev_exit(spa, newrootvd, dtl_max_txg, 0);

	spa_history_log_internal(spa, "vdev attach", NULL,
	    "%s vdev=%s %s vdev=%s",
	    replacing && newvd_isspare ? "spare in" :
	    replacing ? "replace" : "attach", newvdpath,
	    replacing ? "for" : "to", oldvdpath);

	spa_strfree(oldvdpath);
	spa_strfree(newvdpath);

	return (0);
}

/*
 * Detach a device from a mirror or replacing vdev.
 *
 * If 'replace_done' is specified, only detach if the parent
 * is a replacing vdev.
 */
int
spa_vdev_detach(spa_t *spa, uint64_t guid, uint64_t pguid, int replace_done)
{
	uint64_t txg;
	int error;
	ASSERTV(vdev_t *rvd = spa->spa_root_vdev);
	vdev_t *vd, *pvd, *cvd, *tvd;
	boolean_t unspare = B_FALSE;
	uint64_t unspare_guid = 0;
	char *vdpath;

	ASSERT(spa_writeable(spa));

	txg = spa_vdev_enter(spa);

	vd = spa_lookup_by_guid(spa, guid, B_FALSE);

	/*
	 * Besides being called directly from the userland through the
	 * ioctl interface, spa_vdev_detach() can be potentially called
	 * at the end of spa_vdev_resilver_done().
	 *
	 * In the regular case, when we have a checkpoint this shouldn't
	 * happen as we never empty the DTLs of a vdev during the scrub
	 * [see comment in dsl_scan_done()]. Thus spa_vdev_resilvering_done()
	 * should never get here when we have a checkpoint.
	 *
	 * That said, even in a case when we checkpoint the pool exactly
	 * as spa_vdev_resilver_done() calls this function everything
	 * should be fine as the resilver will return right away.
	 */
	ASSERT(MUTEX_HELD(&spa_namespace_lock));
	if (spa_feature_is_active(spa, SPA_FEATURE_POOL_CHECKPOINT)) {
		error = (spa_has_checkpoint(spa)) ?
		    ZFS_ERR_CHECKPOINT_EXISTS : ZFS_ERR_DISCARDING_CHECKPOINT;
		return (spa_vdev_exit(spa, NULL, txg, error));
	}

	if (vd == NULL)
		return (spa_vdev_exit(spa, NULL, txg, ENODEV));

	if (!vd->vdev_ops->vdev_op_leaf)
		return (spa_vdev_exit(spa, NULL, txg, ENOTSUP));

	pvd = vd->vdev_parent;

	/*
	 * If the parent/child relationship is not as expected, don't do it.
	 * Consider M(A,R(B,C)) -- that is, a mirror of A with a replacing
	 * vdev that's replacing B with C.  The user's intent in replacing
	 * is to go from M(A,B) to M(A,C).  If the user decides to cancel
	 * the replace by detaching C, the expected behavior is to end up
	 * M(A,B).  But suppose that right after deciding to detach C,
	 * the replacement of B completes.  We would have M(A,C), and then
	 * ask to detach C, which would leave us with just A -- not what
	 * the user wanted.  To prevent this, we make sure that the
	 * parent/child relationship hasn't changed -- in this example,
	 * that C's parent is still the replacing vdev R.
	 */
	if (pvd->vdev_guid != pguid && pguid != 0)
		return (spa_vdev_exit(spa, NULL, txg, EBUSY));

	/*
	 * Only 'replacing' or 'spare' vdevs can be replaced.
	 */
	if (replace_done && pvd->vdev_ops != &vdev_replacing_ops &&
	    pvd->vdev_ops != &vdev_spare_ops)
		return (spa_vdev_exit(spa, NULL, txg, ENOTSUP));

	ASSERT(pvd->vdev_ops != &vdev_spare_ops ||
	    spa_version(spa) >= SPA_VERSION_SPARES);

	/*
	 * Only mirror, replacing, and spare vdevs support detach.
	 */
	if (pvd->vdev_ops != &vdev_replacing_ops &&
	    pvd->vdev_ops != &vdev_mirror_ops &&
	    pvd->vdev_ops != &vdev_spare_ops)
		return (spa_vdev_exit(spa, NULL, txg, ENOTSUP));

	/*
	 * If this device has the only valid copy of some data,
	 * we cannot safely detach it.
	 */
	if (vdev_dtl_required(vd))
		return (spa_vdev_exit(spa, NULL, txg, EBUSY));

	ASSERT(pvd->vdev_children >= 2);

	/*
	 * If we are detaching the second disk from a replacing vdev, then
	 * check to see if we changed the original vdev's path to have "/old"
	 * at the end in spa_vdev_attach().  If so, undo that change now.
	 */
	if (pvd->vdev_ops == &vdev_replacing_ops && vd->vdev_id > 0 &&
	    vd->vdev_path != NULL) {
		size_t len = strlen(vd->vdev_path);

		for (int c = 0; c < pvd->vdev_children; c++) {
			cvd = pvd->vdev_child[c];

			if (cvd == vd || cvd->vdev_path == NULL)
				continue;

			if (strncmp(cvd->vdev_path, vd->vdev_path, len) == 0 &&
			    strcmp(cvd->vdev_path + len, "/old") == 0) {
				spa_strfree(cvd->vdev_path);
				cvd->vdev_path = spa_strdup(vd->vdev_path);
				break;
			}
		}
	}

	/*
	 * If we are detaching the original disk from a spare, then it implies
	 * that the spare should become a real disk, and be removed from the
	 * active spare list for the pool.
	 */
	if (pvd->vdev_ops == &vdev_spare_ops &&
	    vd->vdev_id == 0 &&
	    pvd->vdev_child[pvd->vdev_children - 1]->vdev_isspare)
		unspare = B_TRUE;

	/*
	 * Erase the disk labels so the disk can be used for other things.
	 * This must be done after all other error cases are handled,
	 * but before we disembowel vd (so we can still do I/O to it).
	 * But if we can't do it, don't treat the error as fatal --
	 * it may be that the unwritability of the disk is the reason
	 * it's being detached!
	 */
	error = vdev_label_init(vd, 0, VDEV_LABEL_REMOVE);

	/*
	 * Remove vd from its parent and compact the parent's children.
	 */
	vdev_remove_child(pvd, vd);
	vdev_compact_children(pvd);

	/*
	 * Remember one of the remaining children so we can get tvd below.
	 */
	cvd = pvd->vdev_child[pvd->vdev_children - 1];

	/*
	 * If we need to remove the remaining child from the list of hot spares,
	 * do it now, marking the vdev as no longer a spare in the process.
	 * We must do this before vdev_remove_parent(), because that can
	 * change the GUID if it creates a new toplevel GUID.  For a similar
	 * reason, we must remove the spare now, in the same txg as the detach;
	 * otherwise someone could attach a new sibling, change the GUID, and
	 * the subsequent attempt to spa_vdev_remove(unspare_guid) would fail.
	 */
	if (unspare) {
		ASSERT(cvd->vdev_isspare);
		spa_spare_remove(cvd);
		unspare_guid = cvd->vdev_guid;
		(void) spa_vdev_remove(spa, unspare_guid, B_TRUE);
		cvd->vdev_unspare = B_TRUE;
	}

	/*
	 * If the parent mirror/replacing vdev only has one child,
	 * the parent is no longer needed.  Remove it from the tree.
	 */
	if (pvd->vdev_children == 1) {
		if (pvd->vdev_ops == &vdev_spare_ops)
			cvd->vdev_unspare = B_FALSE;
		vdev_remove_parent(cvd);
	}

	/*
	 * We don't set tvd until now because the parent we just removed
	 * may have been the previous top-level vdev.
	 */
	tvd = cvd->vdev_top;
	ASSERT(tvd->vdev_parent == rvd);

	/*
	 * Reevaluate the parent vdev state.
	 */
	vdev_propagate_state(cvd);

	/*
	 * If the 'autoexpand' property is set on the pool then automatically
	 * try to expand the size of the pool. For example if the device we
	 * just detached was smaller than the others, it may be possible to
	 * add metaslabs (i.e. grow the pool). We need to reopen the vdev
	 * first so that we can obtain the updated sizes of the leaf vdevs.
	 */
	if (spa->spa_autoexpand) {
		vdev_reopen(tvd);
		vdev_expand(tvd, txg);
	}

	vdev_config_dirty(tvd);

	/*
	 * Mark vd's DTL as dirty in this txg.  vdev_dtl_sync() will see that
	 * vd->vdev_detached is set and free vd's DTL object in syncing context.
	 * But first make sure we're not on any *other* txg's DTL list, to
	 * prevent vd from being accessed after it's freed.
	 */
	vdpath = spa_strdup(vd->vdev_path ? vd->vdev_path : "none");
	for (int t = 0; t < TXG_SIZE; t++)
		(void) txg_list_remove_this(&tvd->vdev_dtl_list, vd, t);
	vd->vdev_detached = B_TRUE;
	vdev_dirty(tvd, VDD_DTL, vd, txg);

	spa_event_notify(spa, vd, NULL, ESC_ZFS_VDEV_REMOVE);

	/* hang on to the spa before we release the lock */
	spa_open_ref(spa, FTAG);

	error = spa_vdev_exit(spa, vd, txg, 0);

	spa_history_log_internal(spa, "detach", NULL,
	    "vdev=%s", vdpath);
	spa_strfree(vdpath);

	/*
	 * If this was the removal of the original device in a hot spare vdev,
	 * then we want to go through and remove the device from the hot spare
	 * list of every other pool.
	 */
	if (unspare) {
		spa_t *altspa = NULL;

		mutex_enter(&spa_namespace_lock);
		while ((altspa = spa_next(altspa)) != NULL) {
			if (altspa->spa_state != POOL_STATE_ACTIVE ||
			    altspa == spa)
				continue;

			spa_open_ref(altspa, FTAG);
			mutex_exit(&spa_namespace_lock);
			(void) spa_vdev_remove(altspa, unspare_guid, B_TRUE);
			mutex_enter(&spa_namespace_lock);
			spa_close(altspa, FTAG);
		}
		mutex_exit(&spa_namespace_lock);

		/* search the rest of the vdevs for spares to remove */
		spa_vdev_resilver_done(spa);
	}

	/* all done with the spa; OK to release */
	mutex_enter(&spa_namespace_lock);
	spa_close(spa, FTAG);
	mutex_exit(&spa_namespace_lock);

	return (error);
}

static int
spa_vdev_initialize_impl(spa_t *spa, uint64_t guid, uint64_t cmd_type,
    list_t *vd_list)
{
	ASSERT(MUTEX_HELD(&spa_namespace_lock));

	spa_config_enter(spa, SCL_CONFIG | SCL_STATE, FTAG, RW_READER);

	/* Look up vdev and ensure it's a leaf. */
	vdev_t *vd = spa_lookup_by_guid(spa, guid, B_FALSE);
	if (vd == NULL || vd->vdev_detached) {
		spa_config_exit(spa, SCL_CONFIG | SCL_STATE, FTAG);
		return (SET_ERROR(ENODEV));
	} else if (!vd->vdev_ops->vdev_op_leaf || !vdev_is_concrete(vd)) {
		spa_config_exit(spa, SCL_CONFIG | SCL_STATE, FTAG);
		return (SET_ERROR(EINVAL));
	} else if (!vdev_writeable(vd)) {
		spa_config_exit(spa, SCL_CONFIG | SCL_STATE, FTAG);
		return (SET_ERROR(EROFS));
	}
	mutex_enter(&vd->vdev_initialize_lock);
	spa_config_exit(spa, SCL_CONFIG | SCL_STATE, FTAG);

	/*
	 * When we activate an initialize action we check to see
	 * if the vdev_initialize_thread is NULL. We do this instead
	 * of using the vdev_initialize_state since there might be
	 * a previous initialization process which has completed but
	 * the thread is not exited.
	 */
	if (cmd_type == POOL_INITIALIZE_START &&
	    (vd->vdev_initialize_thread != NULL ||
	    vd->vdev_top->vdev_removing)) {
		mutex_exit(&vd->vdev_initialize_lock);
		return (SET_ERROR(EBUSY));
	} else if (cmd_type == POOL_INITIALIZE_CANCEL &&
	    (vd->vdev_initialize_state != VDEV_INITIALIZE_ACTIVE &&
	    vd->vdev_initialize_state != VDEV_INITIALIZE_SUSPENDED)) {
		mutex_exit(&vd->vdev_initialize_lock);
		return (SET_ERROR(ESRCH));
	} else if (cmd_type == POOL_INITIALIZE_SUSPEND &&
	    vd->vdev_initialize_state != VDEV_INITIALIZE_ACTIVE) {
		mutex_exit(&vd->vdev_initialize_lock);
		return (SET_ERROR(ESRCH));
	}

	switch (cmd_type) {
	case POOL_INITIALIZE_START:
		vdev_initialize(vd);
		break;
	case POOL_INITIALIZE_CANCEL:
		vdev_initialize_stop(vd, VDEV_INITIALIZE_CANCELED, vd_list);
		break;
	case POOL_INITIALIZE_SUSPEND:
		vdev_initialize_stop(vd, VDEV_INITIALIZE_SUSPENDED, vd_list);
		break;
	default:
		panic("invalid cmd_type %llu", (unsigned long long)cmd_type);
	}
	mutex_exit(&vd->vdev_initialize_lock);

	return (0);
}

int
spa_vdev_initialize(spa_t *spa, nvlist_t *nv, uint64_t cmd_type,
    nvlist_t *vdev_errlist)
{
	int total_errors = 0;
	list_t vd_list;

	list_create(&vd_list, sizeof (vdev_t),
	    offsetof(vdev_t, vdev_initialize_node));

	/*
	 * We hold the namespace lock through the whole function
	 * to prevent any changes to the pool while we're starting or
	 * stopping initialization. The config and state locks are held so that
	 * we can properly assess the vdev state before we commit to
	 * the initializing operation.
	 */
	mutex_enter(&spa_namespace_lock);

	for (nvpair_t *pair = nvlist_next_nvpair(nv, NULL);
	    pair != NULL; pair = nvlist_next_nvpair(nv, pair)) {
		uint64_t vdev_guid = fnvpair_value_uint64(pair);

		int error = spa_vdev_initialize_impl(spa, vdev_guid, cmd_type,
		    &vd_list);
		if (error != 0) {
			char guid_as_str[MAXNAMELEN];

			(void) snprintf(guid_as_str, sizeof (guid_as_str),
			    "%llu", (unsigned long long)vdev_guid);
			fnvlist_add_int64(vdev_errlist, guid_as_str, error);
			total_errors++;
		}
	}

	/* Wait for all initialize threads to stop. */
	vdev_initialize_stop_wait(spa, &vd_list);

	/* Sync out the initializing state */
	txg_wait_synced(spa->spa_dsl_pool, 0);
	mutex_exit(&spa_namespace_lock);

	list_destroy(&vd_list);

	return (total_errors);
}

static int
spa_vdev_trim_impl(spa_t *spa, uint64_t guid, uint64_t cmd_type,
    uint64_t rate, boolean_t partial, boolean_t secure, list_t *vd_list)
{
	ASSERT(MUTEX_HELD(&spa_namespace_lock));

	spa_config_enter(spa, SCL_CONFIG | SCL_STATE, FTAG, RW_READER);

	/* Look up vdev and ensure it's a leaf. */
	vdev_t *vd = spa_lookup_by_guid(spa, guid, B_FALSE);
	if (vd == NULL || vd->vdev_detached) {
		spa_config_exit(spa, SCL_CONFIG | SCL_STATE, FTAG);
		return (SET_ERROR(ENODEV));
	} else if (!vd->vdev_ops->vdev_op_leaf || !vdev_is_concrete(vd)) {
		spa_config_exit(spa, SCL_CONFIG | SCL_STATE, FTAG);
		return (SET_ERROR(EINVAL));
	} else if (!vdev_writeable(vd)) {
		spa_config_exit(spa, SCL_CONFIG | SCL_STATE, FTAG);
		return (SET_ERROR(EROFS));
	} else if (!vd->vdev_has_trim) {
		spa_config_exit(spa, SCL_CONFIG | SCL_STATE, FTAG);
		return (SET_ERROR(EOPNOTSUPP));
	} else if (secure && !vd->vdev_has_securetrim) {
		spa_config_exit(spa, SCL_CONFIG | SCL_STATE, FTAG);
		return (SET_ERROR(EOPNOTSUPP));
	}
	mutex_enter(&vd->vdev_trim_lock);
	spa_config_exit(spa, SCL_CONFIG | SCL_STATE, FTAG);

	/*
	 * When we activate a TRIM action we check to see if the
	 * vdev_trim_thread is NULL. We do this instead of using the
	 * vdev_trim_state since there might be a previous TRIM process
	 * which has completed but the thread is not exited.
	 */
	if (cmd_type == POOL_TRIM_START &&
	    (vd->vdev_trim_thread != NULL || vd->vdev_top->vdev_removing)) {
		mutex_exit(&vd->vdev_trim_lock);
		return (SET_ERROR(EBUSY));
	} else if (cmd_type == POOL_TRIM_CANCEL &&
	    (vd->vdev_trim_state != VDEV_TRIM_ACTIVE &&
	    vd->vdev_trim_state != VDEV_TRIM_SUSPENDED)) {
		mutex_exit(&vd->vdev_trim_lock);
		return (SET_ERROR(ESRCH));
	} else if (cmd_type == POOL_TRIM_SUSPEND &&
	    vd->vdev_trim_state != VDEV_TRIM_ACTIVE) {
		mutex_exit(&vd->vdev_trim_lock);
		return (SET_ERROR(ESRCH));
	}

	switch (cmd_type) {
	case POOL_TRIM_START:
		vdev_trim(vd, rate, partial, secure);
		break;
	case POOL_TRIM_CANCEL:
		vdev_trim_stop(vd, VDEV_TRIM_CANCELED, vd_list);
		break;
	case POOL_TRIM_SUSPEND:
		vdev_trim_stop(vd, VDEV_TRIM_SUSPENDED, vd_list);
		break;
	default:
		panic("invalid cmd_type %llu", (unsigned long long)cmd_type);
	}
	mutex_exit(&vd->vdev_trim_lock);

	return (0);
}

/*
 * Initiates a manual TRIM for the requested vdevs. This kicks off individual
 * TRIM threads for each child vdev.  These threads pass over all of the free
 * space in the vdev's metaslabs and issues TRIM commands for that space.
 */
int
spa_vdev_trim(spa_t *spa, nvlist_t *nv, uint64_t cmd_type, uint64_t rate,
    boolean_t partial, boolean_t secure, nvlist_t *vdev_errlist)
{
	int total_errors = 0;
	list_t vd_list;

	list_create(&vd_list, sizeof (vdev_t),
	    offsetof(vdev_t, vdev_trim_node));

	/*
	 * We hold the namespace lock through the whole function
	 * to prevent any changes to the pool while we're starting or
	 * stopping TRIM. The config and state locks are held so that
	 * we can properly assess the vdev state before we commit to
	 * the TRIM operation.
	 */
	mutex_enter(&spa_namespace_lock);

	for (nvpair_t *pair = nvlist_next_nvpair(nv, NULL);
	    pair != NULL; pair = nvlist_next_nvpair(nv, pair)) {
		uint64_t vdev_guid = fnvpair_value_uint64(pair);

		int error = spa_vdev_trim_impl(spa, vdev_guid, cmd_type,
		    rate, partial, secure, &vd_list);
		if (error != 0) {
			char guid_as_str[MAXNAMELEN];

			(void) snprintf(guid_as_str, sizeof (guid_as_str),
			    "%llu", (unsigned long long)vdev_guid);
			fnvlist_add_int64(vdev_errlist, guid_as_str, error);
			total_errors++;
		}
	}

	/* Wait for all TRIM threads to stop. */
	vdev_trim_stop_wait(spa, &vd_list);

	/* Sync out the TRIM state */
	txg_wait_synced(spa->spa_dsl_pool, 0);
	mutex_exit(&spa_namespace_lock);

	list_destroy(&vd_list);

	return (total_errors);
}

/*
 * Split a set of devices from their mirrors, and create a new pool from them.
 */
int
spa_vdev_split_mirror(spa_t *spa, char *newname, nvlist_t *config,
    nvlist_t *props, boolean_t exp)
{
	int error = 0;
	uint64_t txg, *glist;
	spa_t *newspa;
	uint_t c, children, lastlog;
	nvlist_t **child, *nvl, *tmp;
	dmu_tx_t *tx;
	char *altroot = NULL;
	vdev_t *rvd, **vml = NULL;			/* vdev modify list */
	boolean_t activate_slog;

	ASSERT(spa_writeable(spa));

	txg = spa_vdev_enter(spa);

	ASSERT(MUTEX_HELD(&spa_namespace_lock));
	if (spa_feature_is_active(spa, SPA_FEATURE_POOL_CHECKPOINT)) {
		error = (spa_has_checkpoint(spa)) ?
		    ZFS_ERR_CHECKPOINT_EXISTS : ZFS_ERR_DISCARDING_CHECKPOINT;
		return (spa_vdev_exit(spa, NULL, txg, error));
	}

	/* clear the log and flush everything up to now */
	activate_slog = spa_passivate_log(spa);
	(void) spa_vdev_config_exit(spa, NULL, txg, 0, FTAG);
	error = spa_reset_logs(spa);
	txg = spa_vdev_config_enter(spa);

	if (activate_slog)
		spa_activate_log(spa);

	if (error != 0)
		return (spa_vdev_exit(spa, NULL, txg, error));

	/* check new spa name before going any further */
	if (spa_lookup(newname) != NULL)
		return (spa_vdev_exit(spa, NULL, txg, EEXIST));

	/*
	 * scan through all the children to ensure they're all mirrors
	 */
	if (nvlist_lookup_nvlist(config, ZPOOL_CONFIG_VDEV_TREE, &nvl) != 0 ||
	    nvlist_lookup_nvlist_array(nvl, ZPOOL_CONFIG_CHILDREN, &child,
	    &children) != 0)
		return (spa_vdev_exit(spa, NULL, txg, EINVAL));

	/* first, check to ensure we've got the right child count */
	rvd = spa->spa_root_vdev;
	lastlog = 0;
	for (c = 0; c < rvd->vdev_children; c++) {
		vdev_t *vd = rvd->vdev_child[c];

		/* don't count the holes & logs as children */
		if (vd->vdev_islog || !vdev_is_concrete(vd)) {
			if (lastlog == 0)
				lastlog = c;
			continue;
		}

		lastlog = 0;
	}
	if (children != (lastlog != 0 ? lastlog : rvd->vdev_children))
		return (spa_vdev_exit(spa, NULL, txg, EINVAL));

	/* next, ensure no spare or cache devices are part of the split */
	if (nvlist_lookup_nvlist(nvl, ZPOOL_CONFIG_SPARES, &tmp) == 0 ||
	    nvlist_lookup_nvlist(nvl, ZPOOL_CONFIG_L2CACHE, &tmp) == 0)
		return (spa_vdev_exit(spa, NULL, txg, EINVAL));

	vml = kmem_zalloc(children * sizeof (vdev_t *), KM_SLEEP);
	glist = kmem_zalloc(children * sizeof (uint64_t), KM_SLEEP);

	/* then, loop over each vdev and validate it */
	for (c = 0; c < children; c++) {
		uint64_t is_hole = 0;

		(void) nvlist_lookup_uint64(child[c], ZPOOL_CONFIG_IS_HOLE,
		    &is_hole);

		if (is_hole != 0) {
			if (spa->spa_root_vdev->vdev_child[c]->vdev_ishole ||
			    spa->spa_root_vdev->vdev_child[c]->vdev_islog) {
				continue;
			} else {
				error = SET_ERROR(EINVAL);
				break;
			}
		}

		/* which disk is going to be split? */
		if (nvlist_lookup_uint64(child[c], ZPOOL_CONFIG_GUID,
		    &glist[c]) != 0) {
			error = SET_ERROR(EINVAL);
			break;
		}

		/* look it up in the spa */
		vml[c] = spa_lookup_by_guid(spa, glist[c], B_FALSE);
		if (vml[c] == NULL) {
			error = SET_ERROR(ENODEV);
			break;
		}

		/* make sure there's nothing stopping the split */
		if (vml[c]->vdev_parent->vdev_ops != &vdev_mirror_ops ||
		    vml[c]->vdev_islog ||
		    !vdev_is_concrete(vml[c]) ||
		    vml[c]->vdev_isspare ||
		    vml[c]->vdev_isl2cache ||
		    !vdev_writeable(vml[c]) ||
		    vml[c]->vdev_children != 0 ||
		    vml[c]->vdev_state != VDEV_STATE_HEALTHY ||
		    c != spa->spa_root_vdev->vdev_child[c]->vdev_id) {
			error = SET_ERROR(EINVAL);
			break;
		}

		if (vdev_dtl_required(vml[c]) ||
		    vdev_resilver_needed(vml[c], NULL, NULL)) {
			error = SET_ERROR(EBUSY);
			break;
		}

		/* we need certain info from the top level */
		VERIFY(nvlist_add_uint64(child[c], ZPOOL_CONFIG_METASLAB_ARRAY,
		    vml[c]->vdev_top->vdev_ms_array) == 0);
		VERIFY(nvlist_add_uint64(child[c], ZPOOL_CONFIG_METASLAB_SHIFT,
		    vml[c]->vdev_top->vdev_ms_shift) == 0);
		VERIFY(nvlist_add_uint64(child[c], ZPOOL_CONFIG_ASIZE,
		    vml[c]->vdev_top->vdev_asize) == 0);
		VERIFY(nvlist_add_uint64(child[c], ZPOOL_CONFIG_ASHIFT,
		    vml[c]->vdev_top->vdev_ashift) == 0);

		/* transfer per-vdev ZAPs */
		ASSERT3U(vml[c]->vdev_leaf_zap, !=, 0);
		VERIFY0(nvlist_add_uint64(child[c],
		    ZPOOL_CONFIG_VDEV_LEAF_ZAP, vml[c]->vdev_leaf_zap));

		ASSERT3U(vml[c]->vdev_top->vdev_top_zap, !=, 0);
		VERIFY0(nvlist_add_uint64(child[c],
		    ZPOOL_CONFIG_VDEV_TOP_ZAP,
		    vml[c]->vdev_parent->vdev_top_zap));
	}

	if (error != 0) {
		kmem_free(vml, children * sizeof (vdev_t *));
		kmem_free(glist, children * sizeof (uint64_t));
		return (spa_vdev_exit(spa, NULL, txg, error));
	}

	/* stop writers from using the disks */
	for (c = 0; c < children; c++) {
		if (vml[c] != NULL)
			vml[c]->vdev_offline = B_TRUE;
	}
	vdev_reopen(spa->spa_root_vdev);

	/*
	 * Temporarily record the splitting vdevs in the spa config.  This
	 * will disappear once the config is regenerated.
	 */
	VERIFY(nvlist_alloc(&nvl, NV_UNIQUE_NAME, KM_SLEEP) == 0);
	VERIFY(nvlist_add_uint64_array(nvl, ZPOOL_CONFIG_SPLIT_LIST,
	    glist, children) == 0);
	kmem_free(glist, children * sizeof (uint64_t));

	mutex_enter(&spa->spa_props_lock);
	VERIFY(nvlist_add_nvlist(spa->spa_config, ZPOOL_CONFIG_SPLIT,
	    nvl) == 0);
	mutex_exit(&spa->spa_props_lock);
	spa->spa_config_splitting = nvl;
	vdev_config_dirty(spa->spa_root_vdev);

	/* configure and create the new pool */
	VERIFY(nvlist_add_string(config, ZPOOL_CONFIG_POOL_NAME, newname) == 0);
	VERIFY(nvlist_add_uint64(config, ZPOOL_CONFIG_POOL_STATE,
	    exp ? POOL_STATE_EXPORTED : POOL_STATE_ACTIVE) == 0);
	VERIFY(nvlist_add_uint64(config, ZPOOL_CONFIG_VERSION,
	    spa_version(spa)) == 0);
	VERIFY(nvlist_add_uint64(config, ZPOOL_CONFIG_POOL_TXG,
	    spa->spa_config_txg) == 0);
	VERIFY(nvlist_add_uint64(config, ZPOOL_CONFIG_POOL_GUID,
	    spa_generate_guid(NULL)) == 0);
	VERIFY0(nvlist_add_boolean(config, ZPOOL_CONFIG_HAS_PER_VDEV_ZAPS));
	(void) nvlist_lookup_string(props,
	    zpool_prop_to_name(ZPOOL_PROP_ALTROOT), &altroot);

	/* add the new pool to the namespace */
	newspa = spa_add(newname, config, altroot);
	newspa->spa_avz_action = AVZ_ACTION_REBUILD;
	newspa->spa_config_txg = spa->spa_config_txg;
	spa_set_log_state(newspa, SPA_LOG_CLEAR);

	/* release the spa config lock, retaining the namespace lock */
	spa_vdev_config_exit(spa, NULL, txg, 0, FTAG);

	if (zio_injection_enabled)
		zio_handle_panic_injection(spa, FTAG, 1);

	spa_activate(newspa, spa_mode_global);
	spa_async_suspend(newspa);

	/*
	 * Temporarily stop the initializing and TRIM activity.  We set the
	 * state to ACTIVE so that we know to resume initializing or TRIM
	 * once the split has completed.
	 */
	list_t vd_initialize_list;
	list_create(&vd_initialize_list, sizeof (vdev_t),
	    offsetof(vdev_t, vdev_initialize_node));

	list_t vd_trim_list;
	list_create(&vd_trim_list, sizeof (vdev_t),
	    offsetof(vdev_t, vdev_trim_node));

	for (c = 0; c < children; c++) {
		if (vml[c] != NULL) {
			mutex_enter(&vml[c]->vdev_initialize_lock);
			vdev_initialize_stop(vml[c],
			    VDEV_INITIALIZE_ACTIVE, &vd_initialize_list);
			mutex_exit(&vml[c]->vdev_initialize_lock);

			mutex_enter(&vml[c]->vdev_trim_lock);
			vdev_trim_stop(vml[c], VDEV_TRIM_ACTIVE, &vd_trim_list);
			mutex_exit(&vml[c]->vdev_trim_lock);
		}
	}

	vdev_initialize_stop_wait(spa, &vd_initialize_list);
	vdev_trim_stop_wait(spa, &vd_trim_list);

	list_destroy(&vd_initialize_list);
	list_destroy(&vd_trim_list);

	newspa->spa_config_source = SPA_CONFIG_SRC_SPLIT;

	/* create the new pool from the disks of the original pool */
	error = spa_load(newspa, SPA_LOAD_IMPORT, SPA_IMPORT_ASSEMBLE);
	if (error)
		goto out;

	/* if that worked, generate a real config for the new pool */
	if (newspa->spa_root_vdev != NULL) {
		VERIFY(nvlist_alloc(&newspa->spa_config_splitting,
		    NV_UNIQUE_NAME, KM_SLEEP) == 0);
		VERIFY(nvlist_add_uint64(newspa->spa_config_splitting,
		    ZPOOL_CONFIG_SPLIT_GUID, spa_guid(spa)) == 0);
		spa_config_set(newspa, spa_config_generate(newspa, NULL, -1ULL,
		    B_TRUE));
	}

	/* set the props */
	if (props != NULL) {
		spa_configfile_set(newspa, props, B_FALSE);
		error = spa_prop_set(newspa, props);
		if (error)
			goto out;
	}

	/* flush everything */
	txg = spa_vdev_config_enter(newspa);
	vdev_config_dirty(newspa->spa_root_vdev);
	(void) spa_vdev_config_exit(newspa, NULL, txg, 0, FTAG);

	if (zio_injection_enabled)
		zio_handle_panic_injection(spa, FTAG, 2);

	spa_async_resume(newspa);

	/* finally, update the original pool's config */
	txg = spa_vdev_config_enter(spa);
	tx = dmu_tx_create_dd(spa_get_dsl(spa)->dp_mos_dir);
	error = dmu_tx_assign(tx, TXG_WAIT);
	if (error != 0)
		dmu_tx_abort(tx);
	for (c = 0; c < children; c++) {
		if (vml[c] != NULL) {
			vdev_t *tvd = vml[c]->vdev_top;

			/*
			 * Need to be sure the detachable VDEV is not
			 * on any *other* txg's DTL list to prevent it
			 * from being accessed after it's freed.
			 */
			for (int t = 0; t < TXG_SIZE; t++) {
				(void) txg_list_remove_this(
				    &tvd->vdev_dtl_list, vml[c], t);
			}

			vdev_split(vml[c]);
			if (error == 0)
				spa_history_log_internal(spa, "detach", tx,
				    "vdev=%s", vml[c]->vdev_path);

			vdev_free(vml[c]);
		}
	}
	spa->spa_avz_action = AVZ_ACTION_REBUILD;
	vdev_config_dirty(spa->spa_root_vdev);
	spa->spa_config_splitting = NULL;
	nvlist_free(nvl);
	if (error == 0)
		dmu_tx_commit(tx);
	(void) spa_vdev_exit(spa, NULL, txg, 0);

	if (zio_injection_enabled)
		zio_handle_panic_injection(spa, FTAG, 3);

	/* split is complete; log a history record */
	spa_history_log_internal(newspa, "split", NULL,
	    "from pool %s", spa_name(spa));

	kmem_free(vml, children * sizeof (vdev_t *));

	/* if we're not going to mount the filesystems in userland, export */
	if (exp)
		error = spa_export_common(newname, POOL_STATE_EXPORTED, NULL,
		    B_FALSE, B_FALSE);

	return (error);

out:
	spa_unload(newspa);
	spa_deactivate(newspa);
	spa_remove(newspa);

	txg = spa_vdev_config_enter(spa);

	/* re-online all offlined disks */
	for (c = 0; c < children; c++) {
		if (vml[c] != NULL)
			vml[c]->vdev_offline = B_FALSE;
	}

	/* restart initializing or trimming disks as necessary */
	spa_async_request(spa, SPA_ASYNC_INITIALIZE_RESTART);
	spa_async_request(spa, SPA_ASYNC_TRIM_RESTART);
	spa_async_request(spa, SPA_ASYNC_AUTOTRIM_RESTART);

	vdev_reopen(spa->spa_root_vdev);

	nvlist_free(spa->spa_config_splitting);
	spa->spa_config_splitting = NULL;
	(void) spa_vdev_exit(spa, NULL, txg, error);

	kmem_free(vml, children * sizeof (vdev_t *));
	return (error);
}

/*
 * Find any device that's done replacing, or a vdev marked 'unspare' that's
 * currently spared, so we can detach it.
 */
static vdev_t *
spa_vdev_resilver_done_hunt(vdev_t *vd)
{
	vdev_t *newvd, *oldvd;

	for (int c = 0; c < vd->vdev_children; c++) {
		oldvd = spa_vdev_resilver_done_hunt(vd->vdev_child[c]);
		if (oldvd != NULL)
			return (oldvd);
	}

	/*
	 * Check for a completed replacement.  We always consider the first
	 * vdev in the list to be the oldest vdev, and the last one to be
	 * the newest (see spa_vdev_attach() for how that works).  In
	 * the case where the newest vdev is faulted, we will not automatically
	 * remove it after a resilver completes.  This is OK as it will require
	 * user intervention to determine which disk the admin wishes to keep.
	 */
	if (vd->vdev_ops == &vdev_replacing_ops) {
		ASSERT(vd->vdev_children > 1);

		newvd = vd->vdev_child[vd->vdev_children - 1];
		oldvd = vd->vdev_child[0];

		if (vdev_dtl_empty(newvd, DTL_MISSING) &&
		    vdev_dtl_empty(newvd, DTL_OUTAGE) &&
		    !vdev_dtl_required(oldvd))
			return (oldvd);
	}

	/*
	 * Check for a completed resilver with the 'unspare' flag set.
	 * Also potentially update faulted state.
	 */
	if (vd->vdev_ops == &vdev_spare_ops) {
		vdev_t *first = vd->vdev_child[0];
		vdev_t *last = vd->vdev_child[vd->vdev_children - 1];

		if (last->vdev_unspare) {
			oldvd = first;
			newvd = last;
		} else if (first->vdev_unspare) {
			oldvd = last;
			newvd = first;
		} else {
			oldvd = NULL;
		}

		if (oldvd != NULL &&
		    vdev_dtl_empty(newvd, DTL_MISSING) &&
		    vdev_dtl_empty(newvd, DTL_OUTAGE) &&
		    !vdev_dtl_required(oldvd))
			return (oldvd);

		vdev_propagate_state(vd);

		/*
		 * If there are more than two spares attached to a disk,
		 * and those spares are not required, then we want to
		 * attempt to free them up now so that they can be used
		 * by other pools.  Once we're back down to a single
		 * disk+spare, we stop removing them.
		 */
		if (vd->vdev_children > 2) {
			newvd = vd->vdev_child[1];

			if (newvd->vdev_isspare && last->vdev_isspare &&
			    vdev_dtl_empty(last, DTL_MISSING) &&
			    vdev_dtl_empty(last, DTL_OUTAGE) &&
			    !vdev_dtl_required(newvd))
				return (newvd);
		}
	}

	return (NULL);
}

static void
spa_vdev_resilver_done(spa_t *spa)
{
	vdev_t *vd, *pvd, *ppvd;
	uint64_t guid, sguid, pguid, ppguid;

	spa_config_enter(spa, SCL_ALL, FTAG, RW_WRITER);

	while ((vd = spa_vdev_resilver_done_hunt(spa->spa_root_vdev)) != NULL) {
		pvd = vd->vdev_parent;
		ppvd = pvd->vdev_parent;
		guid = vd->vdev_guid;
		pguid = pvd->vdev_guid;
		ppguid = ppvd->vdev_guid;
		sguid = 0;
		/*
		 * If we have just finished replacing a hot spared device, then
		 * we need to detach the parent's first child (the original hot
		 * spare) as well.
		 */
		if (ppvd->vdev_ops == &vdev_spare_ops && pvd->vdev_id == 0 &&
		    ppvd->vdev_children == 2) {
			ASSERT(pvd->vdev_ops == &vdev_replacing_ops);
			sguid = ppvd->vdev_child[1]->vdev_guid;
		}
		ASSERT(vd->vdev_resilver_txg == 0 || !vdev_dtl_required(vd));

		spa_config_exit(spa, SCL_ALL, FTAG);
		if (spa_vdev_detach(spa, guid, pguid, B_TRUE) != 0)
			return;
		if (sguid && spa_vdev_detach(spa, sguid, ppguid, B_TRUE) != 0)
			return;
		spa_config_enter(spa, SCL_ALL, FTAG, RW_WRITER);
	}

	spa_config_exit(spa, SCL_ALL, FTAG);
}

/*
 * Update the stored path or FRU for this vdev.
 */
int
spa_vdev_set_common(spa_t *spa, uint64_t guid, const char *value,
    boolean_t ispath)
{
	vdev_t *vd;
	boolean_t sync = B_FALSE;

	ASSERT(spa_writeable(spa));

	spa_vdev_state_enter(spa, SCL_ALL);

	if ((vd = spa_lookup_by_guid(spa, guid, B_TRUE)) == NULL)
		return (spa_vdev_state_exit(spa, NULL, ENOENT));

	if (!vd->vdev_ops->vdev_op_leaf)
		return (spa_vdev_state_exit(spa, NULL, ENOTSUP));

	if (ispath) {
		if (strcmp(value, vd->vdev_path) != 0) {
			spa_strfree(vd->vdev_path);
			vd->vdev_path = spa_strdup(value);
			sync = B_TRUE;
		}
	} else {
		if (vd->vdev_fru == NULL) {
			vd->vdev_fru = spa_strdup(value);
			sync = B_TRUE;
		} else if (strcmp(value, vd->vdev_fru) != 0) {
			spa_strfree(vd->vdev_fru);
			vd->vdev_fru = spa_strdup(value);
			sync = B_TRUE;
		}
	}

	return (spa_vdev_state_exit(spa, sync ? vd : NULL, 0));
}

int
spa_vdev_setpath(spa_t *spa, uint64_t guid, const char *newpath)
{
	return (spa_vdev_set_common(spa, guid, newpath, B_TRUE));
}

int
spa_vdev_setfru(spa_t *spa, uint64_t guid, const char *newfru)
{
	return (spa_vdev_set_common(spa, guid, newfru, B_FALSE));
}

/*
 * ==========================================================================
 * SPA Scanning
 * ==========================================================================
 */
int
spa_scrub_pause_resume(spa_t *spa, pool_scrub_cmd_t cmd)
{
	ASSERT(spa_config_held(spa, SCL_ALL, RW_WRITER) == 0);

	if (dsl_scan_resilvering(spa->spa_dsl_pool))
		return (SET_ERROR(EBUSY));

	return (dsl_scrub_set_pause_resume(spa->spa_dsl_pool, cmd));
}

int
spa_scan_stop(spa_t *spa)
{
	ASSERT(spa_config_held(spa, SCL_ALL, RW_WRITER) == 0);
	if (dsl_scan_resilvering(spa->spa_dsl_pool))
		return (SET_ERROR(EBUSY));
	return (dsl_scan_cancel(spa->spa_dsl_pool));
}

int
spa_scan(spa_t *spa, pool_scan_func_t func)
{
	ASSERT(spa_config_held(spa, SCL_ALL, RW_WRITER) == 0);

	if (func >= POOL_SCAN_FUNCS || func == POOL_SCAN_NONE)
		return (SET_ERROR(ENOTSUP));

	if (func == POOL_SCAN_RESILVER &&
	    !spa_feature_is_enabled(spa, SPA_FEATURE_RESILVER_DEFER))
		return (SET_ERROR(ENOTSUP));

	/*
	 * If a resilver was requested, but there is no DTL on a
	 * writeable leaf device, we have nothing to do.
	 */
	if (func == POOL_SCAN_RESILVER &&
	    !vdev_resilver_needed(spa->spa_root_vdev, NULL, NULL)) {
		spa_async_request(spa, SPA_ASYNC_RESILVER_DONE);
		return (0);
	}

	return (dsl_scan(spa->spa_dsl_pool, func));
}

/*
 * ==========================================================================
 * SPA async task processing
 * ==========================================================================
 */

static void
spa_async_remove(spa_t *spa, vdev_t *vd)
{
	if (vd->vdev_remove_wanted) {
		vd->vdev_remove_wanted = B_FALSE;
		vd->vdev_delayed_close = B_FALSE;
		vdev_set_state(vd, B_FALSE, VDEV_STATE_REMOVED, VDEV_AUX_NONE);

		/*
		 * We want to clear the stats, but we don't want to do a full
		 * vdev_clear() as that will cause us to throw away
		 * degraded/faulted state as well as attempt to reopen the
		 * device, all of which is a waste.
		 */
		vd->vdev_stat.vs_read_errors = 0;
		vd->vdev_stat.vs_write_errors = 0;
		vd->vdev_stat.vs_checksum_errors = 0;

		vdev_state_dirty(vd->vdev_top);
	}

	for (int c = 0; c < vd->vdev_children; c++)
		spa_async_remove(spa, vd->vdev_child[c]);
}

static void
spa_async_probe(spa_t *spa, vdev_t *vd)
{
	if (vd->vdev_probe_wanted) {
		vd->vdev_probe_wanted = B_FALSE;
		vdev_reopen(vd);	/* vdev_open() does the actual probe */
	}

	for (int c = 0; c < vd->vdev_children; c++)
		spa_async_probe(spa, vd->vdev_child[c]);
}

static void
spa_async_autoexpand(spa_t *spa, vdev_t *vd)
{
	if (!spa->spa_autoexpand)
		return;

	for (int c = 0; c < vd->vdev_children; c++) {
		vdev_t *cvd = vd->vdev_child[c];
		spa_async_autoexpand(spa, cvd);
	}

	if (!vd->vdev_ops->vdev_op_leaf || vd->vdev_physpath == NULL)
		return;

	spa_event_notify(vd->vdev_spa, vd, NULL, ESC_ZFS_VDEV_AUTOEXPAND);
}

static void
spa_async_thread(void *arg)
{
	spa_t *spa = (spa_t *)arg;
	dsl_pool_t *dp = spa->spa_dsl_pool;
	int tasks;

	ASSERT(spa->spa_sync_on);

	mutex_enter(&spa->spa_async_lock);
	tasks = spa->spa_async_tasks;
	spa->spa_async_tasks = 0;
	mutex_exit(&spa->spa_async_lock);

	/*
	 * See if the config needs to be updated.
	 */
	if (tasks & SPA_ASYNC_CONFIG_UPDATE) {
		uint64_t old_space, new_space;

		mutex_enter(&spa_namespace_lock);
		old_space = metaslab_class_get_space(spa_normal_class(spa));
		old_space += metaslab_class_get_space(spa_special_class(spa));
		old_space += metaslab_class_get_space(spa_dedup_class(spa));

		spa_config_update(spa, SPA_CONFIG_UPDATE_POOL);

		new_space = metaslab_class_get_space(spa_normal_class(spa));
		new_space += metaslab_class_get_space(spa_special_class(spa));
		new_space += metaslab_class_get_space(spa_dedup_class(spa));
		mutex_exit(&spa_namespace_lock);

		/*
		 * If the pool grew as a result of the config update,
		 * then log an internal history event.
		 */
		if (new_space != old_space) {
			spa_history_log_internal(spa, "vdev online", NULL,
			    "pool '%s' size: %llu(+%llu)",
			    spa_name(spa), new_space, new_space - old_space);
		}
	}

	/*
	 * See if any devices need to be marked REMOVED.
	 */
	if (tasks & SPA_ASYNC_REMOVE) {
		spa_vdev_state_enter(spa, SCL_NONE);
		spa_async_remove(spa, spa->spa_root_vdev);
		for (int i = 0; i < spa->spa_l2cache.sav_count; i++)
			spa_async_remove(spa, spa->spa_l2cache.sav_vdevs[i]);
		for (int i = 0; i < spa->spa_spares.sav_count; i++)
			spa_async_remove(spa, spa->spa_spares.sav_vdevs[i]);
		(void) spa_vdev_state_exit(spa, NULL, 0);
	}

	if ((tasks & SPA_ASYNC_AUTOEXPAND) && !spa_suspended(spa)) {
		spa_config_enter(spa, SCL_CONFIG, FTAG, RW_READER);
		spa_async_autoexpand(spa, spa->spa_root_vdev);
		spa_config_exit(spa, SCL_CONFIG, FTAG);
	}

	/*
	 * See if any devices need to be probed.
	 */
	if (tasks & SPA_ASYNC_PROBE) {
		spa_vdev_state_enter(spa, SCL_NONE);
		spa_async_probe(spa, spa->spa_root_vdev);
		(void) spa_vdev_state_exit(spa, NULL, 0);
	}

	/*
	 * If any devices are done replacing, detach them.
	 */
	if (tasks & SPA_ASYNC_RESILVER_DONE)
		spa_vdev_resilver_done(spa);

	/*
	 * Kick off a resilver.
	 */
	if (tasks & SPA_ASYNC_RESILVER &&
	    (!dsl_scan_resilvering(dp) ||
	    !spa_feature_is_enabled(dp->dp_spa, SPA_FEATURE_RESILVER_DEFER)))
		dsl_resilver_restart(dp, 0);

	if (tasks & SPA_ASYNC_INITIALIZE_RESTART) {
		mutex_enter(&spa_namespace_lock);
		spa_config_enter(spa, SCL_CONFIG, FTAG, RW_READER);
		vdev_initialize_restart(spa->spa_root_vdev);
		spa_config_exit(spa, SCL_CONFIG, FTAG);
		mutex_exit(&spa_namespace_lock);
	}

	if (tasks & SPA_ASYNC_TRIM_RESTART) {
		mutex_enter(&spa_namespace_lock);
		spa_config_enter(spa, SCL_CONFIG, FTAG, RW_READER);
		vdev_trim_restart(spa->spa_root_vdev);
		spa_config_exit(spa, SCL_CONFIG, FTAG);
		mutex_exit(&spa_namespace_lock);
	}

	if (tasks & SPA_ASYNC_AUTOTRIM_RESTART) {
		mutex_enter(&spa_namespace_lock);
		spa_config_enter(spa, SCL_CONFIG, FTAG, RW_READER);
		vdev_autotrim_restart(spa);
		spa_config_exit(spa, SCL_CONFIG, FTAG);
		mutex_exit(&spa_namespace_lock);
	}

	/*
	 * Let the world know that we're done.
	 */
	mutex_enter(&spa->spa_async_lock);
	spa->spa_async_thread = NULL;
	cv_broadcast(&spa->spa_async_cv);
	mutex_exit(&spa->spa_async_lock);
	thread_exit();
}

void
spa_async_suspend(spa_t *spa)
{
	mutex_enter(&spa->spa_async_lock);
	spa->spa_async_suspended++;
	while (spa->spa_async_thread != NULL)
		cv_wait(&spa->spa_async_cv, &spa->spa_async_lock);
	mutex_exit(&spa->spa_async_lock);

	spa_vdev_remove_suspend(spa);

	zthr_t *condense_thread = spa->spa_condense_zthr;
	if (condense_thread != NULL)
		zthr_cancel(condense_thread);

	zthr_t *discard_thread = spa->spa_checkpoint_discard_zthr;
	if (discard_thread != NULL)
		zthr_cancel(discard_thread);

	zthr_t *ll_delete_thread = spa->spa_livelist_delete_zthr;
	if (ll_delete_thread != NULL)
		zthr_cancel(ll_delete_thread);

	zthr_t *ll_condense_thread = spa->spa_livelist_condense_zthr;
	if (ll_condense_thread != NULL)
		zthr_cancel(ll_condense_thread);
}

void
spa_async_resume(spa_t *spa)
{
	mutex_enter(&spa->spa_async_lock);
	ASSERT(spa->spa_async_suspended != 0);
	spa->spa_async_suspended--;
	mutex_exit(&spa->spa_async_lock);
	spa_restart_removal(spa);

	zthr_t *condense_thread = spa->spa_condense_zthr;
	if (condense_thread != NULL)
		zthr_resume(condense_thread);

	zthr_t *discard_thread = spa->spa_checkpoint_discard_zthr;
	if (discard_thread != NULL)
		zthr_resume(discard_thread);

	zthr_t *ll_delete_thread = spa->spa_livelist_delete_zthr;
	if (ll_delete_thread != NULL)
		zthr_resume(ll_delete_thread);

	zthr_t *ll_condense_thread = spa->spa_livelist_condense_zthr;
	if (ll_condense_thread != NULL)
		zthr_resume(ll_condense_thread);
}

static boolean_t
spa_async_tasks_pending(spa_t *spa)
{
	uint_t non_config_tasks;
	uint_t config_task;
	boolean_t config_task_suspended;

	non_config_tasks = spa->spa_async_tasks & ~SPA_ASYNC_CONFIG_UPDATE;
	config_task = spa->spa_async_tasks & SPA_ASYNC_CONFIG_UPDATE;
	if (spa->spa_ccw_fail_time == 0) {
		config_task_suspended = B_FALSE;
	} else {
		config_task_suspended =
		    (gethrtime() - spa->spa_ccw_fail_time) <
		    ((hrtime_t)zfs_ccw_retry_interval * NANOSEC);
	}

	return (non_config_tasks || (config_task && !config_task_suspended));
}

static void
spa_async_dispatch(spa_t *spa)
{
	mutex_enter(&spa->spa_async_lock);
	if (spa_async_tasks_pending(spa) &&
	    !spa->spa_async_suspended &&
	    spa->spa_async_thread == NULL &&
	    rootdir != NULL)
		spa->spa_async_thread = thread_create(NULL, 0,
		    spa_async_thread, spa, 0, &p0, TS_RUN, maxclsyspri);
	mutex_exit(&spa->spa_async_lock);
}

void
spa_async_request(spa_t *spa, int task)
{
	zfs_dbgmsg("spa=%s async request task=%u", spa->spa_name, task);
	mutex_enter(&spa->spa_async_lock);
	spa->spa_async_tasks |= task;
	mutex_exit(&spa->spa_async_lock);
}

/*
 * ==========================================================================
 * SPA syncing routines
 * ==========================================================================
 */


static int
bpobj_enqueue_cb(void *arg, const blkptr_t *bp, boolean_t free, dmu_tx_t *tx)
{
	bpobj_t *bpo = arg;
	bpobj_enqueue(bpo, bp, free, tx);
	return (0);
}

int
bpobj_enqueue_alloc_cb(void *arg, const blkptr_t *bp, dmu_tx_t *tx)
{
	return (bpobj_enqueue_cb(arg, bp, B_FALSE, tx));
}

int
bpobj_enqueue_free_cb(void *arg, const blkptr_t *bp, dmu_tx_t *tx)
{
	return (bpobj_enqueue_cb(arg, bp, B_TRUE, tx));
}

static int
spa_free_sync_cb(void *arg, const blkptr_t *bp, dmu_tx_t *tx)
{
	zio_t *zio = arg;

	zio_nowait(zio_free_sync(zio, zio->io_spa, dmu_tx_get_txg(tx), bp,
	    zio->io_flags));
	return (0);
}

static int
bpobj_spa_free_sync_cb(void *arg, const blkptr_t *bp, boolean_t free,
    dmu_tx_t *tx)
{
	ASSERT(!free);
	return (spa_free_sync_cb(arg, bp, tx));
}

/*
 * Note: this simple function is not inlined to make it easier to dtrace the
 * amount of time spent syncing frees.
 */
static void
spa_sync_frees(spa_t *spa, bplist_t *bpl, dmu_tx_t *tx)
{
	zio_t *zio = zio_root(spa, NULL, NULL, 0);
	bplist_iterate(bpl, spa_free_sync_cb, zio, tx);
	VERIFY(zio_wait(zio) == 0);
}

/*
 * Note: this simple function is not inlined to make it easier to dtrace the
 * amount of time spent syncing deferred frees.
 */
static void
spa_sync_deferred_frees(spa_t *spa, dmu_tx_t *tx)
{
	if (spa_sync_pass(spa) != 1)
		return;

	/*
	 * Note:
	 * If the log space map feature is active, we stop deferring
	 * frees to the next TXG and therefore running this function
	 * would be considered a no-op as spa_deferred_bpobj should
	 * not have any entries.
	 *
	 * That said we run this function anyway (instead of returning
	 * immediately) for the edge-case scenario where we just
	 * activated the log space map feature in this TXG but we have
	 * deferred frees from the previous TXG.
	 */
	zio_t *zio = zio_root(spa, NULL, NULL, 0);
	VERIFY3U(bpobj_iterate(&spa->spa_deferred_bpobj,
	    bpobj_spa_free_sync_cb, zio, tx), ==, 0);
	VERIFY0(zio_wait(zio));
}

static void
spa_sync_nvlist(spa_t *spa, uint64_t obj, nvlist_t *nv, dmu_tx_t *tx)
{
	char *packed = NULL;
	size_t bufsize;
	size_t nvsize = 0;
	dmu_buf_t *db;

	VERIFY(nvlist_size(nv, &nvsize, NV_ENCODE_XDR) == 0);

	/*
	 * Write full (SPA_CONFIG_BLOCKSIZE) blocks of configuration
	 * information.  This avoids the dmu_buf_will_dirty() path and
	 * saves us a pre-read to get data we don't actually care about.
	 */
	bufsize = P2ROUNDUP((uint64_t)nvsize, SPA_CONFIG_BLOCKSIZE);
	packed = vmem_alloc(bufsize, KM_SLEEP);

	VERIFY(nvlist_pack(nv, &packed, &nvsize, NV_ENCODE_XDR,
	    KM_SLEEP) == 0);
	bzero(packed + nvsize, bufsize - nvsize);

	dmu_write(spa->spa_meta_objset, obj, 0, bufsize, packed, tx);

	vmem_free(packed, bufsize);

	VERIFY(0 == dmu_bonus_hold(spa->spa_meta_objset, obj, FTAG, &db));
	dmu_buf_will_dirty(db, tx);
	*(uint64_t *)db->db_data = nvsize;
	dmu_buf_rele(db, FTAG);
}

static void
spa_sync_aux_dev(spa_t *spa, spa_aux_vdev_t *sav, dmu_tx_t *tx,
    const char *config, const char *entry)
{
	nvlist_t *nvroot;
	nvlist_t **list;
	int i;

	if (!sav->sav_sync)
		return;

	/*
	 * Update the MOS nvlist describing the list of available devices.
	 * spa_validate_aux() will have already made sure this nvlist is
	 * valid and the vdevs are labeled appropriately.
	 */
	if (sav->sav_object == 0) {
		sav->sav_object = dmu_object_alloc(spa->spa_meta_objset,
		    DMU_OT_PACKED_NVLIST, 1 << 14, DMU_OT_PACKED_NVLIST_SIZE,
		    sizeof (uint64_t), tx);
		VERIFY(zap_update(spa->spa_meta_objset,
		    DMU_POOL_DIRECTORY_OBJECT, entry, sizeof (uint64_t), 1,
		    &sav->sav_object, tx) == 0);
	}

	VERIFY(nvlist_alloc(&nvroot, NV_UNIQUE_NAME, KM_SLEEP) == 0);
	if (sav->sav_count == 0) {
		VERIFY(nvlist_add_nvlist_array(nvroot, config, NULL, 0) == 0);
	} else {
		list = kmem_alloc(sav->sav_count*sizeof (void *), KM_SLEEP);
		for (i = 0; i < sav->sav_count; i++)
			list[i] = vdev_config_generate(spa, sav->sav_vdevs[i],
			    B_FALSE, VDEV_CONFIG_L2CACHE);
		VERIFY(nvlist_add_nvlist_array(nvroot, config, list,
		    sav->sav_count) == 0);
		for (i = 0; i < sav->sav_count; i++)
			nvlist_free(list[i]);
		kmem_free(list, sav->sav_count * sizeof (void *));
	}

	spa_sync_nvlist(spa, sav->sav_object, nvroot, tx);
	nvlist_free(nvroot);

	sav->sav_sync = B_FALSE;
}

/*
 * Rebuild spa's all-vdev ZAP from the vdev ZAPs indicated in each vdev_t.
 * The all-vdev ZAP must be empty.
 */
static void
spa_avz_build(vdev_t *vd, uint64_t avz, dmu_tx_t *tx)
{
	spa_t *spa = vd->vdev_spa;

	if (vd->vdev_top_zap != 0) {
		VERIFY0(zap_add_int(spa->spa_meta_objset, avz,
		    vd->vdev_top_zap, tx));
	}
	if (vd->vdev_leaf_zap != 0) {
		VERIFY0(zap_add_int(spa->spa_meta_objset, avz,
		    vd->vdev_leaf_zap, tx));
	}
	for (uint64_t i = 0; i < vd->vdev_children; i++) {
		spa_avz_build(vd->vdev_child[i], avz, tx);
	}
}

static void
spa_sync_config_object(spa_t *spa, dmu_tx_t *tx)
{
	nvlist_t *config;

	/*
	 * If the pool is being imported from a pre-per-vdev-ZAP version of ZFS,
	 * its config may not be dirty but we still need to build per-vdev ZAPs.
	 * Similarly, if the pool is being assembled (e.g. after a split), we
	 * need to rebuild the AVZ although the config may not be dirty.
	 */
	if (list_is_empty(&spa->spa_config_dirty_list) &&
	    spa->spa_avz_action == AVZ_ACTION_NONE)
		return;

	spa_config_enter(spa, SCL_STATE, FTAG, RW_READER);

	ASSERT(spa->spa_avz_action == AVZ_ACTION_NONE ||
	    spa->spa_avz_action == AVZ_ACTION_INITIALIZE ||
	    spa->spa_all_vdev_zaps != 0);

	if (spa->spa_avz_action == AVZ_ACTION_REBUILD) {
		/* Make and build the new AVZ */
		uint64_t new_avz = zap_create(spa->spa_meta_objset,
		    DMU_OTN_ZAP_METADATA, DMU_OT_NONE, 0, tx);
		spa_avz_build(spa->spa_root_vdev, new_avz, tx);

		/* Diff old AVZ with new one */
		zap_cursor_t zc;
		zap_attribute_t za;

		for (zap_cursor_init(&zc, spa->spa_meta_objset,
		    spa->spa_all_vdev_zaps);
		    zap_cursor_retrieve(&zc, &za) == 0;
		    zap_cursor_advance(&zc)) {
			uint64_t vdzap = za.za_first_integer;
			if (zap_lookup_int(spa->spa_meta_objset, new_avz,
			    vdzap) == ENOENT) {
				/*
				 * ZAP is listed in old AVZ but not in new one;
				 * destroy it
				 */
				VERIFY0(zap_destroy(spa->spa_meta_objset, vdzap,
				    tx));
			}
		}

		zap_cursor_fini(&zc);

		/* Destroy the old AVZ */
		VERIFY0(zap_destroy(spa->spa_meta_objset,
		    spa->spa_all_vdev_zaps, tx));

		/* Replace the old AVZ in the dir obj with the new one */
		VERIFY0(zap_update(spa->spa_meta_objset,
		    DMU_POOL_DIRECTORY_OBJECT, DMU_POOL_VDEV_ZAP_MAP,
		    sizeof (new_avz), 1, &new_avz, tx));

		spa->spa_all_vdev_zaps = new_avz;
	} else if (spa->spa_avz_action == AVZ_ACTION_DESTROY) {
		zap_cursor_t zc;
		zap_attribute_t za;

		/* Walk through the AVZ and destroy all listed ZAPs */
		for (zap_cursor_init(&zc, spa->spa_meta_objset,
		    spa->spa_all_vdev_zaps);
		    zap_cursor_retrieve(&zc, &za) == 0;
		    zap_cursor_advance(&zc)) {
			uint64_t zap = za.za_first_integer;
			VERIFY0(zap_destroy(spa->spa_meta_objset, zap, tx));
		}

		zap_cursor_fini(&zc);

		/* Destroy and unlink the AVZ itself */
		VERIFY0(zap_destroy(spa->spa_meta_objset,
		    spa->spa_all_vdev_zaps, tx));
		VERIFY0(zap_remove(spa->spa_meta_objset,
		    DMU_POOL_DIRECTORY_OBJECT, DMU_POOL_VDEV_ZAP_MAP, tx));
		spa->spa_all_vdev_zaps = 0;
	}

	if (spa->spa_all_vdev_zaps == 0) {
		spa->spa_all_vdev_zaps = zap_create_link(spa->spa_meta_objset,
		    DMU_OTN_ZAP_METADATA, DMU_POOL_DIRECTORY_OBJECT,
		    DMU_POOL_VDEV_ZAP_MAP, tx);
	}
	spa->spa_avz_action = AVZ_ACTION_NONE;

	/* Create ZAPs for vdevs that don't have them. */
	vdev_construct_zaps(spa->spa_root_vdev, tx);

	config = spa_config_generate(spa, spa->spa_root_vdev,
	    dmu_tx_get_txg(tx), B_FALSE);

	/*
	 * If we're upgrading the spa version then make sure that
	 * the config object gets updated with the correct version.
	 */
	if (spa->spa_ubsync.ub_version < spa->spa_uberblock.ub_version)
		fnvlist_add_uint64(config, ZPOOL_CONFIG_VERSION,
		    spa->spa_uberblock.ub_version);

	spa_config_exit(spa, SCL_STATE, FTAG);

	nvlist_free(spa->spa_config_syncing);
	spa->spa_config_syncing = config;

	spa_sync_nvlist(spa, spa->spa_config_object, config, tx);
}

static void
spa_sync_version(void *arg, dmu_tx_t *tx)
{
	uint64_t *versionp = arg;
	uint64_t version = *versionp;
	spa_t *spa = dmu_tx_pool(tx)->dp_spa;

	/*
	 * Setting the version is special cased when first creating the pool.
	 */
	ASSERT(tx->tx_txg != TXG_INITIAL);

	ASSERT(SPA_VERSION_IS_SUPPORTED(version));
	ASSERT(version >= spa_version(spa));

	spa->spa_uberblock.ub_version = version;
	vdev_config_dirty(spa->spa_root_vdev);
	spa_history_log_internal(spa, "set", tx, "version=%lld", version);
}

/*
 * Set zpool properties.
 */
static void
spa_sync_props(void *arg, dmu_tx_t *tx)
{
	nvlist_t *nvp = arg;
	spa_t *spa = dmu_tx_pool(tx)->dp_spa;
	objset_t *mos = spa->spa_meta_objset;
	nvpair_t *elem = NULL;

	mutex_enter(&spa->spa_props_lock);

	while ((elem = nvlist_next_nvpair(nvp, elem))) {
		uint64_t intval;
		char *strval, *fname;
		zpool_prop_t prop;
		const char *propname;
		zprop_type_t proptype;
		spa_feature_t fid;

		switch (prop = zpool_name_to_prop(nvpair_name(elem))) {
		case ZPOOL_PROP_INVAL:
			/*
			 * We checked this earlier in spa_prop_validate().
			 */
			ASSERT(zpool_prop_feature(nvpair_name(elem)));

			fname = strchr(nvpair_name(elem), '@') + 1;
			VERIFY0(zfeature_lookup_name(fname, &fid));

			spa_feature_enable(spa, fid, tx);
			spa_history_log_internal(spa, "set", tx,
			    "%s=enabled", nvpair_name(elem));
			break;

		case ZPOOL_PROP_VERSION:
			intval = fnvpair_value_uint64(elem);
			/*
			 * The version is synced separately before other
			 * properties and should be correct by now.
			 */
			ASSERT3U(spa_version(spa), >=, intval);
			break;

		case ZPOOL_PROP_ALTROOT:
			/*
			 * 'altroot' is a non-persistent property. It should
			 * have been set temporarily at creation or import time.
			 */
			ASSERT(spa->spa_root != NULL);
			break;

		case ZPOOL_PROP_READONLY:
		case ZPOOL_PROP_CACHEFILE:
			/*
			 * 'readonly' and 'cachefile' are also non-persisitent
			 * properties.
			 */
			break;
		case ZPOOL_PROP_COMMENT:
			strval = fnvpair_value_string(elem);
			if (spa->spa_comment != NULL)
				spa_strfree(spa->spa_comment);
			spa->spa_comment = spa_strdup(strval);
			/*
			 * We need to dirty the configuration on all the vdevs
			 * so that their labels get updated.  It's unnecessary
			 * to do this for pool creation since the vdev's
			 * configuration has already been dirtied.
			 */
			if (tx->tx_txg != TXG_INITIAL)
				vdev_config_dirty(spa->spa_root_vdev);
			spa_history_log_internal(spa, "set", tx,
			    "%s=%s", nvpair_name(elem), strval);
			break;
		default:
			/*
			 * Set pool property values in the poolprops mos object.
			 */
			if (spa->spa_pool_props_object == 0) {
				spa->spa_pool_props_object =
				    zap_create_link(mos, DMU_OT_POOL_PROPS,
				    DMU_POOL_DIRECTORY_OBJECT, DMU_POOL_PROPS,
				    tx);
			}

			/* normalize the property name */
			propname = zpool_prop_to_name(prop);
			proptype = zpool_prop_get_type(prop);

			if (nvpair_type(elem) == DATA_TYPE_STRING) {
				ASSERT(proptype == PROP_TYPE_STRING);
				strval = fnvpair_value_string(elem);
				VERIFY0(zap_update(mos,
				    spa->spa_pool_props_object, propname,
				    1, strlen(strval) + 1, strval, tx));
				spa_history_log_internal(spa, "set", tx,
				    "%s=%s", nvpair_name(elem), strval);
			} else if (nvpair_type(elem) == DATA_TYPE_UINT64) {
				intval = fnvpair_value_uint64(elem);

				if (proptype == PROP_TYPE_INDEX) {
					const char *unused;
					VERIFY0(zpool_prop_index_to_string(
					    prop, intval, &unused));
				}
				VERIFY0(zap_update(mos,
				    spa->spa_pool_props_object, propname,
				    8, 1, &intval, tx));
				spa_history_log_internal(spa, "set", tx,
				    "%s=%lld", nvpair_name(elem), intval);
			} else {
				ASSERT(0); /* not allowed */
			}

			switch (prop) {
			case ZPOOL_PROP_DELEGATION:
				spa->spa_delegation = intval;
				break;
			case ZPOOL_PROP_BOOTFS:
				spa->spa_bootfs = intval;
				break;
			case ZPOOL_PROP_FAILUREMODE:
				spa->spa_failmode = intval;
				break;
			case ZPOOL_PROP_AUTOTRIM:
				spa->spa_autotrim = intval;
				spa_async_request(spa,
				    SPA_ASYNC_AUTOTRIM_RESTART);
				break;
			case ZPOOL_PROP_AUTOEXPAND:
				spa->spa_autoexpand = intval;
				if (tx->tx_txg != TXG_INITIAL)
					spa_async_request(spa,
					    SPA_ASYNC_AUTOEXPAND);
				break;
			case ZPOOL_PROP_MULTIHOST:
				spa->spa_multihost = intval;
				break;
			default:
				break;
			}
		}

	}

	mutex_exit(&spa->spa_props_lock);
}

/*
 * Perform one-time upgrade on-disk changes.  spa_version() does not
 * reflect the new version this txg, so there must be no changes this
 * txg to anything that the upgrade code depends on after it executes.
 * Therefore this must be called after dsl_pool_sync() does the sync
 * tasks.
 */
static void
spa_sync_upgrades(spa_t *spa, dmu_tx_t *tx)
{
	if (spa_sync_pass(spa) != 1)
		return;

	dsl_pool_t *dp = spa->spa_dsl_pool;
	rrw_enter(&dp->dp_config_rwlock, RW_WRITER, FTAG);

	if (spa->spa_ubsync.ub_version < SPA_VERSION_ORIGIN &&
	    spa->spa_uberblock.ub_version >= SPA_VERSION_ORIGIN) {
		dsl_pool_create_origin(dp, tx);

		/* Keeping the origin open increases spa_minref */
		spa->spa_minref += 3;
	}

	if (spa->spa_ubsync.ub_version < SPA_VERSION_NEXT_CLONES &&
	    spa->spa_uberblock.ub_version >= SPA_VERSION_NEXT_CLONES) {
		dsl_pool_upgrade_clones(dp, tx);
	}

	if (spa->spa_ubsync.ub_version < SPA_VERSION_DIR_CLONES &&
	    spa->spa_uberblock.ub_version >= SPA_VERSION_DIR_CLONES) {
		dsl_pool_upgrade_dir_clones(dp, tx);

		/* Keeping the freedir open increases spa_minref */
		spa->spa_minref += 3;
	}

	if (spa->spa_ubsync.ub_version < SPA_VERSION_FEATURES &&
	    spa->spa_uberblock.ub_version >= SPA_VERSION_FEATURES) {
		spa_feature_create_zap_objects(spa, tx);
	}

	/*
	 * LZ4_COMPRESS feature's behaviour was changed to activate_on_enable
	 * when possibility to use lz4 compression for metadata was added
	 * Old pools that have this feature enabled must be upgraded to have
	 * this feature active
	 */
	if (spa->spa_uberblock.ub_version >= SPA_VERSION_FEATURES) {
		boolean_t lz4_en = spa_feature_is_enabled(spa,
		    SPA_FEATURE_LZ4_COMPRESS);
		boolean_t lz4_ac = spa_feature_is_active(spa,
		    SPA_FEATURE_LZ4_COMPRESS);

		if (lz4_en && !lz4_ac)
			spa_feature_incr(spa, SPA_FEATURE_LZ4_COMPRESS, tx);

		/*
		 * Unfortunately, BOOKMARK_V2 was added as a dependency of
		 * REDACTION_BOOKMARKS and BOOKMARK_WRITTEN after they were
		 * already in the wild.  As a result, any pool that already
		 * has those features that is upgraded to a version with
		 * BOOKMARK_V2 will crash if the number of bookmarks ever goes
		 * below the amount that existed when the pool was upgraded.
		 * This code iterates over all the bookmarks in the system and
		 * increments the V2 feature once for each bookmark that uses
		 * either BOOKMARK_WRITTEN or REDACTION_BOOKMARKS.  It's not
		 * just the sum of the two, because some bookmarks will have
		 * both REDACTION and WRITTEN, and some could have either
		 * without the other.
		 *
		 * This logic will only execute once because, going forwards,
		 * any time BOOKMARK_WRITTEN or REDACTION_BOOKMARKS is
		 * incremented, BOOKMARK_V2 will be as well.  As a result, its
		 * count should never dip back to zero (maaking in inactive
		 * but enabled) while the other two are active.
		 */
		boolean_t bv2_en = spa_feature_is_enabled(spa,
		    SPA_FEATURE_BOOKMARK_V2);
		boolean_t bv2_ac = spa_feature_is_active(spa,
		    SPA_FEATURE_BOOKMARK_V2);

		boolean_t dep_ac = spa_feature_is_active(spa,
		    SPA_FEATURE_BOOKMARK_WRITTEN) || spa_feature_is_active(spa,
		    SPA_FEATURE_REDACTION_BOOKMARKS);

		if (bv2_en && !bv2_ac && dep_ac) {
			dsl_pool_sync_bookmark_featureflags(dp, tx);
		}
	}

	/*
	 * If we haven't written the salt, do so now.  Note that the
	 * feature may not be activated yet, but that's fine since
	 * the presence of this ZAP entry is backwards compatible.
	 */
	if (zap_contains(spa->spa_meta_objset, DMU_POOL_DIRECTORY_OBJECT,
	    DMU_POOL_CHECKSUM_SALT) == ENOENT) {
		VERIFY0(zap_add(spa->spa_meta_objset,
		    DMU_POOL_DIRECTORY_OBJECT, DMU_POOL_CHECKSUM_SALT, 1,
		    sizeof (spa->spa_cksum_salt.zcs_bytes),
		    spa->spa_cksum_salt.zcs_bytes, tx));
	}

	rrw_exit(&dp->dp_config_rwlock, FTAG);
}

static void
vdev_indirect_state_sync_verify(vdev_t *vd)
{
	ASSERTV(vdev_indirect_mapping_t *vim = vd->vdev_indirect_mapping);
	ASSERTV(vdev_indirect_births_t *vib = vd->vdev_indirect_births);

	if (vd->vdev_ops == &vdev_indirect_ops) {
		ASSERT(vim != NULL);
		ASSERT(vib != NULL);
	}

	uint64_t obsolete_sm_object = 0;
	ASSERT0(vdev_obsolete_sm_object(vd, &obsolete_sm_object));
	if (obsolete_sm_object != 0) {
		ASSERT(vd->vdev_obsolete_sm != NULL);
		ASSERT(vd->vdev_removing ||
		    vd->vdev_ops == &vdev_indirect_ops);
		ASSERT(vdev_indirect_mapping_num_entries(vim) > 0);
		ASSERT(vdev_indirect_mapping_bytes_mapped(vim) > 0);
		ASSERT3U(obsolete_sm_object, ==,
		    space_map_object(vd->vdev_obsolete_sm));
		ASSERT3U(vdev_indirect_mapping_bytes_mapped(vim), >=,
		    space_map_allocated(vd->vdev_obsolete_sm));
	}
	ASSERT(vd->vdev_obsolete_segments != NULL);

	/*
	 * Since frees / remaps to an indirect vdev can only
	 * happen in syncing context, the obsolete segments
	 * tree must be empty when we start syncing.
	 */
	ASSERT0(range_tree_space(vd->vdev_obsolete_segments));
}

/*
 * Set the top-level vdev's max queue depth. Evaluate each top-level's
 * async write queue depth in case it changed. The max queue depth will
 * not change in the middle of syncing out this txg.
 */
static void
spa_sync_adjust_vdev_max_queue_depth(spa_t *spa)
{
	ASSERT(spa_writeable(spa));

	vdev_t *rvd = spa->spa_root_vdev;
	uint32_t max_queue_depth = zfs_vdev_async_write_max_active *
	    zfs_vdev_queue_depth_pct / 100;
	metaslab_class_t *normal = spa_normal_class(spa);
	metaslab_class_t *special = spa_special_class(spa);
	metaslab_class_t *dedup = spa_dedup_class(spa);

	uint64_t slots_per_allocator = 0;
	for (int c = 0; c < rvd->vdev_children; c++) {
		vdev_t *tvd = rvd->vdev_child[c];

		metaslab_group_t *mg = tvd->vdev_mg;
		if (mg == NULL || !metaslab_group_initialized(mg))
			continue;

		metaslab_class_t *mc = mg->mg_class;
		if (mc != normal && mc != special && mc != dedup)
			continue;

		/*
		 * It is safe to do a lock-free check here because only async
		 * allocations look at mg_max_alloc_queue_depth, and async
		 * allocations all happen from spa_sync().
		 */
		for (int i = 0; i < spa->spa_alloc_count; i++)
			ASSERT0(zfs_refcount_count(
			    &(mg->mg_alloc_queue_depth[i])));
		mg->mg_max_alloc_queue_depth = max_queue_depth;

		for (int i = 0; i < spa->spa_alloc_count; i++) {
			mg->mg_cur_max_alloc_queue_depth[i] =
			    zfs_vdev_def_queue_depth;
		}
		slots_per_allocator += zfs_vdev_def_queue_depth;
	}

	for (int i = 0; i < spa->spa_alloc_count; i++) {
		ASSERT0(zfs_refcount_count(&normal->mc_alloc_slots[i]));
		ASSERT0(zfs_refcount_count(&special->mc_alloc_slots[i]));
		ASSERT0(zfs_refcount_count(&dedup->mc_alloc_slots[i]));
		normal->mc_alloc_max_slots[i] = slots_per_allocator;
		special->mc_alloc_max_slots[i] = slots_per_allocator;
		dedup->mc_alloc_max_slots[i] = slots_per_allocator;
	}
	normal->mc_alloc_throttle_enabled = zio_dva_throttle_enabled;
	special->mc_alloc_throttle_enabled = zio_dva_throttle_enabled;
	dedup->mc_alloc_throttle_enabled = zio_dva_throttle_enabled;
}

static void
spa_sync_condense_indirect(spa_t *spa, dmu_tx_t *tx)
{
	ASSERT(spa_writeable(spa));

	vdev_t *rvd = spa->spa_root_vdev;
	for (int c = 0; c < rvd->vdev_children; c++) {
		vdev_t *vd = rvd->vdev_child[c];
		vdev_indirect_state_sync_verify(vd);

		if (vdev_indirect_should_condense(vd)) {
			spa_condense_indirect_start_sync(vd, tx);
			break;
		}
	}
}

static void
spa_sync_iterate_to_convergence(spa_t *spa, dmu_tx_t *tx)
{
	objset_t *mos = spa->spa_meta_objset;
	dsl_pool_t *dp = spa->spa_dsl_pool;
	uint64_t txg = tx->tx_txg;
	bplist_t *free_bpl = &spa->spa_free_bplist[txg & TXG_MASK];

	do {
		int pass = ++spa->spa_sync_pass;

		spa_sync_config_object(spa, tx);
		spa_sync_aux_dev(spa, &spa->spa_spares, tx,
		    ZPOOL_CONFIG_SPARES, DMU_POOL_SPARES);
		spa_sync_aux_dev(spa, &spa->spa_l2cache, tx,
		    ZPOOL_CONFIG_L2CACHE, DMU_POOL_L2CACHE);
		spa_errlog_sync(spa, txg);
		dsl_pool_sync(dp, txg);

		if (pass < zfs_sync_pass_deferred_free ||
		    spa_feature_is_active(spa, SPA_FEATURE_LOG_SPACEMAP)) {
			/*
			 * If the log space map feature is active we don't
			 * care about deferred frees and the deferred bpobj
			 * as the log space map should effectively have the
			 * same results (i.e. appending only to one object).
			 */
			spa_sync_frees(spa, free_bpl, tx);
		} else {
			/*
			 * We can not defer frees in pass 1, because
			 * we sync the deferred frees later in pass 1.
			 */
			ASSERT3U(pass, >, 1);
			bplist_iterate(free_bpl, bpobj_enqueue_alloc_cb,
			    &spa->spa_deferred_bpobj, tx);
		}

		ddt_sync(spa, txg);
		dsl_scan_sync(dp, tx);
		svr_sync(spa, tx);
		spa_sync_upgrades(spa, tx);

		spa_flush_metaslabs(spa, tx);

		vdev_t *vd = NULL;
		while ((vd = txg_list_remove(&spa->spa_vdev_txg_list, txg))
		    != NULL)
			vdev_sync(vd, txg);

		/*
		 * Note: We need to check if the MOS is dirty because we could
		 * have marked the MOS dirty without updating the uberblock
		 * (e.g. if we have sync tasks but no dirty user data). We need
		 * to check the uberblock's rootbp because it is updated if we
		 * have synced out dirty data (though in this case the MOS will
		 * most likely also be dirty due to second order effects, we
		 * don't want to rely on that here).
		 */
		if (pass == 1 &&
		    spa->spa_uberblock.ub_rootbp.blk_birth < txg &&
		    !dmu_objset_is_dirty(mos, txg)) {
			/*
			 * Nothing changed on the first pass, therefore this
			 * TXG is a no-op. Avoid syncing deferred frees, so
			 * that we can keep this TXG as a no-op.
			 */
			ASSERT(txg_list_empty(&dp->dp_dirty_datasets, txg));
			ASSERT(txg_list_empty(&dp->dp_dirty_dirs, txg));
			ASSERT(txg_list_empty(&dp->dp_sync_tasks, txg));
			ASSERT(txg_list_empty(&dp->dp_early_sync_tasks, txg));
			break;
		}

		spa_sync_deferred_frees(spa, tx);
	} while (dmu_objset_is_dirty(mos, txg));
}

/*
 * Rewrite the vdev configuration (which includes the uberblock) to
 * commit the transaction group.
 *
 * If there are no dirty vdevs, we sync the uberblock to a few random
 * top-level vdevs that are known to be visible in the config cache
 * (see spa_vdev_add() for a complete description). If there *are* dirty
 * vdevs, sync the uberblock to all vdevs.
 */
static void
spa_sync_rewrite_vdev_config(spa_t *spa, dmu_tx_t *tx)
{
	vdev_t *rvd = spa->spa_root_vdev;
	uint64_t txg = tx->tx_txg;

	for (;;) {
		int error = 0;

		/*
		 * We hold SCL_STATE to prevent vdev open/close/etc.
		 * while we're attempting to write the vdev labels.
		 */
		spa_config_enter(spa, SCL_STATE, FTAG, RW_READER);

		if (list_is_empty(&spa->spa_config_dirty_list)) {
			vdev_t *svd[SPA_SYNC_MIN_VDEVS] = { NULL };
			int svdcount = 0;
			int children = rvd->vdev_children;
			int c0 = spa_get_random(children);

			for (int c = 0; c < children; c++) {
				vdev_t *vd =
				    rvd->vdev_child[(c0 + c) % children];

				/* Stop when revisiting the first vdev */
				if (c > 0 && svd[0] == vd)
					break;

				if (vd->vdev_ms_array == 0 ||
				    vd->vdev_islog ||
				    !vdev_is_concrete(vd))
					continue;

				svd[svdcount++] = vd;
				if (svdcount == SPA_SYNC_MIN_VDEVS)
					break;
			}
			error = vdev_config_sync(svd, svdcount, txg);
		} else {
			error = vdev_config_sync(rvd->vdev_child,
			    rvd->vdev_children, txg);
		}

		if (error == 0)
			spa->spa_last_synced_guid = rvd->vdev_guid;

		spa_config_exit(spa, SCL_STATE, FTAG);

		if (error == 0)
			break;
		zio_suspend(spa, NULL, ZIO_SUSPEND_IOERR);
		zio_resume_wait(spa);
	}
}

/*
 * Sync the specified transaction group.  New blocks may be dirtied as
 * part of the process, so we iterate until it converges.
 */
void
spa_sync(spa_t *spa, uint64_t txg)
{
	vdev_t *vd = NULL;

	VERIFY(spa_writeable(spa));

	/*
	 * Wait for i/os issued in open context that need to complete
	 * before this txg syncs.
	 */
	(void) zio_wait(spa->spa_txg_zio[txg & TXG_MASK]);
	spa->spa_txg_zio[txg & TXG_MASK] = zio_root(spa, NULL, NULL,
	    ZIO_FLAG_CANFAIL);

	/*
	 * Lock out configuration changes.
	 */
	spa_config_enter(spa, SCL_CONFIG, FTAG, RW_READER);

	spa->spa_syncing_txg = txg;
	spa->spa_sync_pass = 0;

	for (int i = 0; i < spa->spa_alloc_count; i++) {
		mutex_enter(&spa->spa_alloc_locks[i]);
		VERIFY0(avl_numnodes(&spa->spa_alloc_trees[i]));
		mutex_exit(&spa->spa_alloc_locks[i]);
	}

	/*
	 * If there are any pending vdev state changes, convert them
	 * into config changes that go out with this transaction group.
	 */
	spa_config_enter(spa, SCL_STATE, FTAG, RW_READER);
	while (list_head(&spa->spa_state_dirty_list) != NULL) {
		/*
		 * We need the write lock here because, for aux vdevs,
		 * calling vdev_config_dirty() modifies sav_config.
		 * This is ugly and will become unnecessary when we
		 * eliminate the aux vdev wart by integrating all vdevs
		 * into the root vdev tree.
		 */
		spa_config_exit(spa, SCL_CONFIG | SCL_STATE, FTAG);
		spa_config_enter(spa, SCL_CONFIG | SCL_STATE, FTAG, RW_WRITER);
		while ((vd = list_head(&spa->spa_state_dirty_list)) != NULL) {
			vdev_state_clean(vd);
			vdev_config_dirty(vd);
		}
		spa_config_exit(spa, SCL_CONFIG | SCL_STATE, FTAG);
		spa_config_enter(spa, SCL_CONFIG | SCL_STATE, FTAG, RW_READER);
	}
	spa_config_exit(spa, SCL_STATE, FTAG);

	dsl_pool_t *dp = spa->spa_dsl_pool;
	dmu_tx_t *tx = dmu_tx_create_assigned(dp, txg);

	spa->spa_sync_starttime = gethrtime();
	taskq_cancel_id(system_delay_taskq, spa->spa_deadman_tqid);
	spa->spa_deadman_tqid = taskq_dispatch_delay(system_delay_taskq,
	    spa_deadman, spa, TQ_SLEEP, ddi_get_lbolt() +
	    NSEC_TO_TICK(spa->spa_deadman_synctime));

	/*
	 * If we are upgrading to SPA_VERSION_RAIDZ_DEFLATE this txg,
	 * set spa_deflate if we have no raid-z vdevs.
	 */
	if (spa->spa_ubsync.ub_version < SPA_VERSION_RAIDZ_DEFLATE &&
	    spa->spa_uberblock.ub_version >= SPA_VERSION_RAIDZ_DEFLATE) {
		vdev_t *rvd = spa->spa_root_vdev;

		int i;
		for (i = 0; i < rvd->vdev_children; i++) {
			vd = rvd->vdev_child[i];
			if (vd->vdev_deflate_ratio != SPA_MINBLOCKSIZE)
				break;
		}
		if (i == rvd->vdev_children) {
			spa->spa_deflate = TRUE;
			VERIFY0(zap_add(spa->spa_meta_objset,
			    DMU_POOL_DIRECTORY_OBJECT, DMU_POOL_DEFLATE,
			    sizeof (uint64_t), 1, &spa->spa_deflate, tx));
		}
	}

	spa_sync_adjust_vdev_max_queue_depth(spa);

	spa_sync_condense_indirect(spa, tx);

	spa_sync_iterate_to_convergence(spa, tx);

#ifdef ZFS_DEBUG
	if (!list_is_empty(&spa->spa_config_dirty_list)) {
	/*
	 * Make sure that the number of ZAPs for all the vdevs matches
	 * the number of ZAPs in the per-vdev ZAP list. This only gets
	 * called if the config is dirty; otherwise there may be
	 * outstanding AVZ operations that weren't completed in
	 * spa_sync_config_object.
	 */
		uint64_t all_vdev_zap_entry_count;
		ASSERT0(zap_count(spa->spa_meta_objset,
		    spa->spa_all_vdev_zaps, &all_vdev_zap_entry_count));
		ASSERT3U(vdev_count_verify_zaps(spa->spa_root_vdev), ==,
		    all_vdev_zap_entry_count);
	}
#endif

	if (spa->spa_vdev_removal != NULL) {
		ASSERT0(spa->spa_vdev_removal->svr_bytes_done[txg & TXG_MASK]);
	}

	spa_sync_rewrite_vdev_config(spa, tx);
	dmu_tx_commit(tx);

	taskq_cancel_id(system_delay_taskq, spa->spa_deadman_tqid);
	spa->spa_deadman_tqid = 0;

	/*
	 * Clear the dirty config list.
	 */
	while ((vd = list_head(&spa->spa_config_dirty_list)) != NULL)
		vdev_config_clean(vd);

	/*
	 * Now that the new config has synced transactionally,
	 * let it become visible to the config cache.
	 */
	if (spa->spa_config_syncing != NULL) {
		spa_config_set(spa, spa->spa_config_syncing);
		spa->spa_config_txg = txg;
		spa->spa_config_syncing = NULL;
	}

	dsl_pool_sync_done(dp, txg);

	for (int i = 0; i < spa->spa_alloc_count; i++) {
		mutex_enter(&spa->spa_alloc_locks[i]);
		VERIFY0(avl_numnodes(&spa->spa_alloc_trees[i]));
		mutex_exit(&spa->spa_alloc_locks[i]);
	}

	/*
	 * Update usable space statistics.
	 */
	while ((vd = txg_list_remove(&spa->spa_vdev_txg_list, TXG_CLEAN(txg)))
	    != NULL)
		vdev_sync_done(vd, txg);
	spa_sync_close_syncing_log_sm(spa);

	spa_update_dspace(spa);

	/*
	 * It had better be the case that we didn't dirty anything
	 * since vdev_config_sync().
	 */
	ASSERT(txg_list_empty(&dp->dp_dirty_datasets, txg));
	ASSERT(txg_list_empty(&dp->dp_dirty_dirs, txg));
	ASSERT(txg_list_empty(&spa->spa_vdev_txg_list, txg));

	while (zfs_pause_spa_sync)
		delay(1);

	spa->spa_sync_pass = 0;

	/*
	 * Update the last synced uberblock here. We want to do this at
	 * the end of spa_sync() so that consumers of spa_last_synced_txg()
	 * will be guaranteed that all the processing associated with
	 * that txg has been completed.
	 */
	spa->spa_ubsync = spa->spa_uberblock;
	spa_config_exit(spa, SCL_CONFIG, FTAG);

	spa_handle_ignored_writes(spa);

	/*
	 * If any async tasks have been requested, kick them off.
	 */
	spa_async_dispatch(spa);
}

/*
 * Sync all pools.  We don't want to hold the namespace lock across these
 * operations, so we take a reference on the spa_t and drop the lock during the
 * sync.
 */
void
spa_sync_allpools(void)
{
	spa_t *spa = NULL;
	mutex_enter(&spa_namespace_lock);
	while ((spa = spa_next(spa)) != NULL) {
		if (spa_state(spa) != POOL_STATE_ACTIVE ||
		    !spa_writeable(spa) || spa_suspended(spa))
			continue;
		spa_open_ref(spa, FTAG);
		mutex_exit(&spa_namespace_lock);
		txg_wait_synced(spa_get_dsl(spa), 0);
		mutex_enter(&spa_namespace_lock);
		spa_close(spa, FTAG);
	}
	mutex_exit(&spa_namespace_lock);
}

/*
 * ==========================================================================
 * Miscellaneous routines
 * ==========================================================================
 */

/*
 * Remove all pools in the system.
 */
void
spa_evict_all(void)
{
	spa_t *spa;

	/*
	 * Remove all cached state.  All pools should be closed now,
	 * so every spa in the AVL tree should be unreferenced.
	 */
	mutex_enter(&spa_namespace_lock);
	while ((spa = spa_next(NULL)) != NULL) {
		/*
		 * Stop async tasks.  The async thread may need to detach
		 * a device that's been replaced, which requires grabbing
		 * spa_namespace_lock, so we must drop it here.
		 */
		spa_open_ref(spa, FTAG);
		mutex_exit(&spa_namespace_lock);
		spa_async_suspend(spa);
		mutex_enter(&spa_namespace_lock);
		spa_close(spa, FTAG);

		if (spa->spa_state != POOL_STATE_UNINITIALIZED) {
			spa_unload(spa);
			spa_deactivate(spa);
		}
		spa_remove(spa);
	}
	mutex_exit(&spa_namespace_lock);
}

vdev_t *
spa_lookup_by_guid(spa_t *spa, uint64_t guid, boolean_t aux)
{
	vdev_t *vd;
	int i;

	if ((vd = vdev_lookup_by_guid(spa->spa_root_vdev, guid)) != NULL)
		return (vd);

	if (aux) {
		for (i = 0; i < spa->spa_l2cache.sav_count; i++) {
			vd = spa->spa_l2cache.sav_vdevs[i];
			if (vd->vdev_guid == guid)
				return (vd);
		}

		for (i = 0; i < spa->spa_spares.sav_count; i++) {
			vd = spa->spa_spares.sav_vdevs[i];
			if (vd->vdev_guid == guid)
				return (vd);
		}
	}

	return (NULL);
}

void
spa_upgrade(spa_t *spa, uint64_t version)
{
	ASSERT(spa_writeable(spa));

	spa_config_enter(spa, SCL_ALL, FTAG, RW_WRITER);

	/*
	 * This should only be called for a non-faulted pool, and since a
	 * future version would result in an unopenable pool, this shouldn't be
	 * possible.
	 */
	ASSERT(SPA_VERSION_IS_SUPPORTED(spa->spa_uberblock.ub_version));
	ASSERT3U(version, >=, spa->spa_uberblock.ub_version);

	spa->spa_uberblock.ub_version = version;
	vdev_config_dirty(spa->spa_root_vdev);

	spa_config_exit(spa, SCL_ALL, FTAG);

	txg_wait_synced(spa_get_dsl(spa), 0);
}

boolean_t
spa_has_spare(spa_t *spa, uint64_t guid)
{
	int i;
	uint64_t spareguid;
	spa_aux_vdev_t *sav = &spa->spa_spares;

	for (i = 0; i < sav->sav_count; i++)
		if (sav->sav_vdevs[i]->vdev_guid == guid)
			return (B_TRUE);

	for (i = 0; i < sav->sav_npending; i++) {
		if (nvlist_lookup_uint64(sav->sav_pending[i], ZPOOL_CONFIG_GUID,
		    &spareguid) == 0 && spareguid == guid)
			return (B_TRUE);
	}

	return (B_FALSE);
}

/*
 * Check if a pool has an active shared spare device.
 * Note: reference count of an active spare is 2, as a spare and as a replace
 */
static boolean_t
spa_has_active_shared_spare(spa_t *spa)
{
	int i, refcnt;
	uint64_t pool;
	spa_aux_vdev_t *sav = &spa->spa_spares;

	for (i = 0; i < sav->sav_count; i++) {
		if (spa_spare_exists(sav->sav_vdevs[i]->vdev_guid, &pool,
		    &refcnt) && pool != 0ULL && pool == spa_guid(spa) &&
		    refcnt > 2)
			return (B_TRUE);
	}

	return (B_FALSE);
}

uint64_t
spa_total_metaslabs(spa_t *spa)
{
	vdev_t *rvd = spa->spa_root_vdev;

	uint64_t m = 0;
	for (uint64_t c = 0; c < rvd->vdev_children; c++) {
		vdev_t *vd = rvd->vdev_child[c];
		if (!vdev_is_concrete(vd))
			continue;
		m += vd->vdev_ms_count;
	}
	return (m);
}

sysevent_t *
spa_event_create(spa_t *spa, vdev_t *vd, nvlist_t *hist_nvl, const char *name)
{
	sysevent_t *ev = NULL;
#ifdef _KERNEL
	nvlist_t *resource;

	resource = zfs_event_create(spa, vd, FM_SYSEVENT_CLASS, name, hist_nvl);
	if (resource) {
		ev = kmem_alloc(sizeof (sysevent_t), KM_SLEEP);
		ev->resource = resource;
	}
#endif
	return (ev);
}

void
spa_event_post(sysevent_t *ev)
{
#ifdef _KERNEL
	if (ev) {
		zfs_zevent_post(ev->resource, NULL, zfs_zevent_post_cb);
		kmem_free(ev, sizeof (*ev));
	}
#endif
}

/*
 * Post a zevent corresponding to the given sysevent.   The 'name' must be one
 * of the event definitions in sys/sysevent/eventdefs.h.  The payload will be
 * filled in from the spa and (optionally) the vdev.  This doesn't do anything
 * in the userland libzpool, as we don't want consumers to misinterpret ztest
 * or zdb as real changes.
 */
void
spa_event_notify(spa_t *spa, vdev_t *vd, nvlist_t *hist_nvl, const char *name)
{
	spa_event_post(spa_event_create(spa, vd, hist_nvl, name));
}

#if defined(_KERNEL)
/* state manipulation functions */
EXPORT_SYMBOL(spa_open);
EXPORT_SYMBOL(spa_open_rewind);
EXPORT_SYMBOL(spa_get_stats);
EXPORT_SYMBOL(spa_create);
EXPORT_SYMBOL(spa_import);
EXPORT_SYMBOL(spa_tryimport);
EXPORT_SYMBOL(spa_destroy);
EXPORT_SYMBOL(spa_export);
EXPORT_SYMBOL(spa_reset);
EXPORT_SYMBOL(spa_async_request);
EXPORT_SYMBOL(spa_async_suspend);
EXPORT_SYMBOL(spa_async_resume);
EXPORT_SYMBOL(spa_inject_addref);
EXPORT_SYMBOL(spa_inject_delref);
EXPORT_SYMBOL(spa_scan_stat_init);
EXPORT_SYMBOL(spa_scan_get_stats);

/* device maniion */
EXPORT_SYMBOL(spa_vdev_add);
EXPORT_SYMBOL(spa_vdev_attach);
EXPORT_SYMBOL(spa_vdev_detach);
EXPORT_SYMBOL(spa_vdev_setpath);
EXPORT_SYMBOL(spa_vdev_setfru);
EXPORT_SYMBOL(spa_vdev_split_mirror);

/* spare statech is global across all pools) */
EXPORT_SYMBOL(spa_spare_add);
EXPORT_SYMBOL(spa_spare_remove);
EXPORT_SYMBOL(spa_spare_exists);
EXPORT_SYMBOL(spa_spare_activate);

/* L2ARC statech is global across all pools) */
EXPORT_SYMBOL(spa_l2cache_add);
EXPORT_SYMBOL(spa_l2cache_remove);
EXPORT_SYMBOL(spa_l2cache_exists);
EXPORT_SYMBOL(spa_l2cache_activate);
EXPORT_SYMBOL(spa_l2cache_drop);

/* scanning */
EXPORT_SYMBOL(spa_scan);
EXPORT_SYMBOL(spa_scan_stop);

/* spa syncing */
EXPORT_SYMBOL(spa_sync); /* only for DMU use */
EXPORT_SYMBOL(spa_sync_allpools);

/* properties */
EXPORT_SYMBOL(spa_prop_set);
EXPORT_SYMBOL(spa_prop_get);
EXPORT_SYMBOL(spa_prop_clear_bootfs);

/* asynchronous event notification */
EXPORT_SYMBOL(spa_event_notify);
#endif

#if defined(_KERNEL)
module_param(spa_load_verify_maxinflight, int, 0644);
MODULE_PARM_DESC(spa_load_verify_maxinflight,
	"Max concurrent traversal I/Os while verifying pool during import -X");

module_param(spa_load_verify_metadata, int, 0644);
MODULE_PARM_DESC(spa_load_verify_metadata,
	"Set to traverse metadata on pool import");

module_param(spa_load_verify_data, int, 0644);
MODULE_PARM_DESC(spa_load_verify_data,
	"Set to traverse data on pool import");

module_param(spa_load_print_vdev_tree, int, 0644);
MODULE_PARM_DESC(spa_load_print_vdev_tree,
	"Print vdev tree to zfs_dbgmsg during pool import");

/* CSTYLED */
module_param(zio_taskq_batch_pct, uint, 0444);
MODULE_PARM_DESC(zio_taskq_batch_pct,
	"Percentage of CPUs to run an IO worker thread");

/* BEGIN CSTYLED */
module_param(zfs_max_missing_tvds, ulong, 0644);
MODULE_PARM_DESC(zfs_max_missing_tvds,
	"Allow importing pool with up to this number of missing top-level vdevs"
	" (in read-only mode)");
/* END CSTYLED */

module_param(zfs_livelist_condense_zthr_pause, int, 0644);
MODULE_PARM_DESC(zfs_livelist_condense_zthr_pause,
	"Set the livelist condense zthr to pause");
module_param(zfs_livelist_condense_sync_pause, int, 0644);
MODULE_PARM_DESC(zfs_livelist_condense_sync_pause,
	"Set the livelist condense synctask to pause");

module_param(zfs_livelist_condense_sync_cancel, int, 0644);
MODULE_PARM_DESC(zfs_livelist_condense_sync_cancel,
	"Whether livelist condensing was canceled in the synctask");
module_param(zfs_livelist_condense_zthr_cancel, int, 0644);
MODULE_PARM_DESC(zfs_livelist_condense_zthr_cancel,
	"Whether livelist condensing was canceled in the zthr function");

/* BEGIN CSTYLED */
module_param(zfs_livelist_condense_new_alloc, int, 0644);
MODULE_PARM_DESC(zfs_livelist_condense_new_alloc,
	"Whether extra ALLOC blkptrs were added to a livelist entry while it"
	" was being condensed");
/* END CSTYLED */
#endif<|MERGE_RESOLUTION|>--- conflicted
+++ resolved
@@ -1441,7 +1441,6 @@
 	return (0);
 }
 
-<<<<<<< HEAD
 static void
 spa_destroy_aux_threads(spa_t *spa)
 {
@@ -1463,8 +1462,6 @@
 	}
 }
 
-=======
->>>>>>> 93e28d66
 static boolean_t
 spa_should_flush_logs_on_unload(spa_t *spa)
 {
@@ -1480,25 +1477,10 @@
 	if (spa_state(spa) != POOL_STATE_EXPORTED)
 		return (B_FALSE);
 
-<<<<<<< HEAD
-#ifdef ZFS_DEBUG
-	/*
-	 * At this point we always want to flush as many metaslabs
-	 * as we can. That said though, for debug builds we try to
-	 * do this half the time, and not flush the other half
-	 * so the log space map loading paths in the next pool
-	 * import get exercised too.
-	 */
-	return (spa_get_random(2) == 0);
-#else
-	return (B_TRUE);
-#endif
-=======
 	if (zfs_keep_log_spacemaps_at_export)
 		return (B_FALSE);
 
 	return (B_TRUE);
->>>>>>> 93e28d66
 }
 
 /*
