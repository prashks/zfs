--- conflicted
+++ resolved
@@ -1975,12 +1975,8 @@
 	 * Initialize znode cache, vnode ops, etc...
 	 */
 	zfs_znode_init();
-<<<<<<< HEAD
+	dmu_objset_register_type(DMU_OST_ZFS, zfs_space_delta_cb);
 #endif /* HAVE_ZPL */
-=======
-
-	dmu_objset_register_type(DMU_OST_ZFS, zfs_space_delta_cb);
->>>>>>> e3d05c97
 }
 
 void
