/*
 * CDDL HEADER START
 *
 * The contents of this file are subject to the terms of the
 * Common Development and Distribution License (the "License").
 * You may not use this file except in compliance with the License.
 *
 * You can obtain a copy of the license at usr/src/OPENSOLARIS.LICENSE
 * or http://www.opensolaris.org/os/licensing.
 * See the License for the specific language governing permissions
 * and limitations under the License.
 *
 * When distributing Covered Code, include this CDDL HEADER in each
 * file and include the License file at usr/src/OPENSOLARIS.LICENSE.
 * If applicable, add the following below this CDDL HEADER, with the
 * fields enclosed by brackets "[]" replaced with your own identifying
 * information: Portions Copyright [yyyy] [name of copyright owner]
 *
 * CDDL HEADER END
 */
/*
 * Copyright 2009 Sun Microsystems, Inc.  All rights reserved.
 * Use is subject to license terms.
 */

/*
 * The objective of this program is to provide a DMU/ZAP/SPA stress test
 * that runs entirely in userland, is easy to use, and easy to extend.
 *
 * The overall design of the ztest program is as follows:
 *
 * (1) For each major functional area (e.g. adding vdevs to a pool,
 *     creating and destroying datasets, reading and writing objects, etc)
 *     we have a simple routine to test that functionality.  These
 *     individual routines do not have to do anything "stressful".
 *
 * (2) We turn these simple functionality tests into a stress test by
 *     running them all in parallel, with as many threads as desired,
 *     and spread across as many datasets, objects, and vdevs as desired.
 *
 * (3) While all this is happening, we inject faults into the pool to
 *     verify that self-healing data really works.
 *
 * (4) Every time we open a dataset, we change its checksum and compression
 *     functions.  Thus even individual objects vary from block to block
 *     in which checksum they use and whether they're compressed.
 *
 * (5) To verify that we never lose on-disk consistency after a crash,
 *     we run the entire test in a child of the main process.
 *     At random times, the child self-immolates with a SIGKILL.
 *     This is the software equivalent of pulling the power cord.
 *     The parent then runs the test again, using the existing
 *     storage pool, as many times as desired.
 *
 * (6) To verify that we don't have future leaks or temporal incursions,
 *     many of the functional tests record the transaction group number
 *     as part of their data.  When reading old data, they verify that
 *     the transaction group number is less than the current, open txg.
 *     If you add a new test, please do this if applicable.
 *
 * When run with no arguments, ztest runs for about five minutes and
 * produces no output if successful.  To get a little bit of information,
 * specify -V.  To get more information, specify -VV, and so on.
 *
 * To turn this into an overnight stress test, use -T to specify run time.
 *
 * You can ask more more vdevs [-v], datasets [-d], or threads [-t]
 * to increase the pool capacity, fanout, and overall stress level.
 *
 * The -N(okill) option will suppress kills, so each child runs to completion.
 * This can be useful when you're trying to distinguish temporal incursions
 * from plain old race conditions.
 */

#include <sys/zfs_context.h>
#include <sys/spa.h>
#include <sys/dmu.h>
#include <sys/txg.h>
#include <sys/dbuf.h>
#include <sys/zap.h>
#include <sys/dmu_objset.h>
#include <sys/poll.h>
#include <sys/stat.h>
#include <sys/time.h>
#include <sys/wait.h>
#include <sys/mman.h>
#include <sys/resource.h>
#include <sys/zio.h>
#include <sys/zio_checksum.h>
#include <sys/zio_compress.h>
#include <sys/zil.h>
#include <sys/vdev_impl.h>
#include <sys/vdev_file.h>
#include <sys/spa_impl.h>
#include <sys/dsl_prop.h>
#include <sys/dsl_dataset.h>
#include <sys/refcount.h>
#include <stdio.h>
#include <stdio_ext.h>
#include <stdlib.h>
#include <unistd.h>
#include <signal.h>
#include <umem.h>
#include <dlfcn.h>
#include <ctype.h>
#include <math.h>
#include <sys/fs/zfs.h>

static char cmdname[] = "ztest";
static char *zopt_pool = cmdname;

static uint64_t zopt_vdevs = 5;
static uint64_t zopt_vdevtime;
static int zopt_ashift = SPA_MINBLOCKSHIFT;
static int zopt_mirrors = 2;
static int zopt_raidz = 4;
static int zopt_raidz_parity = 1;
static size_t zopt_vdev_size = SPA_MINDEVSIZE;
static int zopt_datasets = 7;
static int zopt_threads = 23;
static uint64_t zopt_passtime = 60;	/* 60 seconds */
static uint64_t zopt_killrate = 70;	/* 70% kill rate */
static int zopt_verbose = 0;
static int zopt_init = 1;
static char *zopt_dir = "/tmp";
static uint64_t zopt_time = 300;	/* 5 minutes */
static int zopt_maxfaults;

typedef struct ztest_block_tag {
	uint64_t	bt_objset;
	uint64_t	bt_object;
	uint64_t	bt_offset;
	uint64_t	bt_txg;
	uint64_t	bt_thread;
	uint64_t	bt_seq;
} ztest_block_tag_t;

typedef struct ztest_args {
	char		za_pool[MAXNAMELEN];
	spa_t		*za_spa;
	objset_t	*za_os;
	zilog_t		*za_zilog;
	thread_t	za_thread;
	uint64_t	za_instance;
	uint64_t	za_random;
	uint64_t	za_diroff;
	uint64_t	za_diroff_shared;
	uint64_t	za_zil_seq;
	hrtime_t	za_start;
	hrtime_t	za_stop;
	hrtime_t	za_kill;
	/*
	 * Thread-local variables can go here to aid debugging.
	 */
	ztest_block_tag_t za_rbt;
	ztest_block_tag_t za_wbt;
	dmu_object_info_t za_doi;
	dmu_buf_t	*za_dbuf;
} ztest_args_t;

typedef void ztest_func_t(ztest_args_t *);

/*
 * Note: these aren't static because we want dladdr() to work.
 */
ztest_func_t ztest_dmu_read_write;
ztest_func_t ztest_dmu_read_write_zcopy;
ztest_func_t ztest_dmu_write_parallel;
ztest_func_t ztest_dmu_object_alloc_free;
ztest_func_t ztest_zap;
ztest_func_t ztest_zap_parallel;
ztest_func_t ztest_traverse;
ztest_func_t ztest_dsl_prop_get_set;
ztest_func_t ztest_dmu_objset_create_destroy;
ztest_func_t ztest_dmu_snapshot_create_destroy;
ztest_func_t ztest_dsl_dataset_promote_busy;
ztest_func_t ztest_spa_create_destroy;
ztest_func_t ztest_fault_inject;
ztest_func_t ztest_spa_rename;
ztest_func_t ztest_vdev_attach_detach;
ztest_func_t ztest_vdev_LUN_growth;
ztest_func_t ztest_vdev_add_remove;
ztest_func_t ztest_vdev_aux_add_remove;
ztest_func_t ztest_scrub;

typedef struct ztest_info {
	ztest_func_t	*zi_func;	/* test function */
	uint64_t	zi_iters;	/* iterations per execution */
	uint64_t	*zi_interval;	/* execute every <interval> seconds */
	uint64_t	zi_calls;	/* per-pass count */
	uint64_t	zi_call_time;	/* per-pass time */
	uint64_t	zi_call_total;	/* cumulative total */
	uint64_t	zi_call_target;	/* target cumulative total */
} ztest_info_t;

uint64_t zopt_always = 0;		/* all the time */
uint64_t zopt_often = 1;		/* every second */
uint64_t zopt_sometimes = 10;		/* every 10 seconds */
uint64_t zopt_rarely = 60;		/* every 60 seconds */

ztest_info_t ztest_info[] = {
	{ ztest_dmu_read_write,			1,	&zopt_always	},
	{ ztest_dmu_read_write_zcopy,		1,	&zopt_always	},
	{ ztest_dmu_write_parallel,		30,	&zopt_always	},
	{ ztest_dmu_object_alloc_free,		1,	&zopt_always	},
	{ ztest_zap,				30,	&zopt_always	},
	{ ztest_zap_parallel,			100,	&zopt_always	},
	{ ztest_dsl_prop_get_set,		1,	&zopt_sometimes	},
	{ ztest_dmu_objset_create_destroy,	1,	&zopt_sometimes },
	{ ztest_dmu_snapshot_create_destroy,	1,	&zopt_sometimes },
	{ ztest_spa_create_destroy,		1,	&zopt_sometimes },
	{ ztest_fault_inject,			1,	&zopt_sometimes	},
	{ ztest_spa_rename,			1,	&zopt_rarely	},
	{ ztest_vdev_attach_detach,		1,	&zopt_rarely	},
	{ ztest_vdev_LUN_growth,		1,	&zopt_rarely	},
	{ ztest_dsl_dataset_promote_busy,	1,	&zopt_rarely	},
	{ ztest_vdev_add_remove,		1,	&zopt_vdevtime	},
	{ ztest_vdev_aux_add_remove,		1,	&zopt_vdevtime	},
	{ ztest_scrub,				1,	&zopt_vdevtime	},
};

#define	ZTEST_FUNCS	(sizeof (ztest_info) / sizeof (ztest_info_t))

#define	ZTEST_SYNC_LOCKS	16

/*
 * Stuff we need to share writably between parent and child.
 */
typedef struct ztest_shared {
	mutex_t		zs_vdev_lock;
	rwlock_t	zs_name_lock;
	uint64_t	zs_vdev_primaries;
	uint64_t	zs_vdev_aux;
	uint64_t	zs_enospc_count;
	hrtime_t	zs_start_time;
	hrtime_t	zs_stop_time;
	uint64_t	zs_alloc;
	uint64_t	zs_space;
	ztest_info_t	zs_info[ZTEST_FUNCS];
	mutex_t		zs_sync_lock[ZTEST_SYNC_LOCKS];
	uint64_t	zs_seq[ZTEST_SYNC_LOCKS];
} ztest_shared_t;

static char ztest_dev_template[] = "%s/%s.%llua";
static char ztest_aux_template[] = "%s/%s.%s.%llu";
static ztest_shared_t *ztest_shared;

static int ztest_random_fd;
static int ztest_dump_core = 1;

static uint64_t metaslab_sz;
static boolean_t ztest_exiting;

extern uint64_t metaslab_gang_bang;
extern uint64_t metaslab_df_alloc_threshold;

#define	ZTEST_DIROBJ		1
#define	ZTEST_MICROZAP_OBJ	2
#define	ZTEST_FATZAP_OBJ	3

#define	ZTEST_DIROBJ_BLOCKSIZE	(1 << 10)
#define	ZTEST_DIRSIZE		256

static void usage(boolean_t) __NORETURN;

/*
 * These libumem hooks provide a reasonable set of defaults for the allocator's
 * debugging facilities.
 */
const char *
_umem_debug_init(void)
{
	return ("default,verbose"); /* $UMEM_DEBUG setting */
}

const char *
_umem_logging_init(void)
{
	return ("fail,contents"); /* $UMEM_LOGGING setting */
}

#define	FATAL_MSG_SZ	1024

char *fatal_msg;

static void
fatal(int do_perror, char *message, ...)
{
	va_list args;
	int save_errno = errno;
	char buf[FATAL_MSG_SZ];

	(void) fflush(stdout);

	va_start(args, message);
	(void) sprintf(buf, "ztest: ");
	/* LINTED */
	(void) vsprintf(buf + strlen(buf), message, args);
	va_end(args);
	if (do_perror) {
		(void) snprintf(buf + strlen(buf), FATAL_MSG_SZ - strlen(buf),
		    ": %s", strerror(save_errno));
	}
	(void) fprintf(stderr, "%s\n", buf);
	fatal_msg = buf;			/* to ease debugging */
	if (ztest_dump_core)
		abort();
	exit(3);
}

static int
str2shift(const char *buf)
{
	const char *ends = "BKMGTPEZ";
	int i;

	if (buf[0] == '\0')
		return (0);
	for (i = 0; i < strlen(ends); i++) {
		if (toupper(buf[0]) == ends[i])
			break;
	}
	if (i == strlen(ends)) {
		(void) fprintf(stderr, "ztest: invalid bytes suffix: %s\n",
		    buf);
		usage(B_FALSE);
	}
	if (buf[1] == '\0' || (toupper(buf[1]) == 'B' && buf[2] == '\0')) {
		return (10*i);
	}
	(void) fprintf(stderr, "ztest: invalid bytes suffix: %s\n", buf);
	usage(B_FALSE);
	/* NOTREACHED */
}

static uint64_t
nicenumtoull(const char *buf)
{
	char *end;
	uint64_t val;

	val = strtoull(buf, &end, 0);
	if (end == buf) {
		(void) fprintf(stderr, "ztest: bad numeric value: %s\n", buf);
		usage(B_FALSE);
	} else if (end[0] == '.') {
		double fval = strtod(buf, &end);
		fval *= pow(2, str2shift(end));
		if (fval > UINT64_MAX) {
			(void) fprintf(stderr, "ztest: value too large: %s\n",
			    buf);
			usage(B_FALSE);
		}
		val = (uint64_t)fval;
	} else {
		int shift = str2shift(end);
		if (shift >= 64 || (val << shift) >> shift != val) {
			(void) fprintf(stderr, "ztest: value too large: %s\n",
			    buf);
			usage(B_FALSE);
		}
		val <<= shift;
	}
	return (val);
}

static void
usage(boolean_t requested)
{
	char nice_vdev_size[10];
	char nice_gang_bang[10];
	FILE *fp = requested ? stdout : stderr;

	nicenum(zopt_vdev_size, nice_vdev_size);
	nicenum(metaslab_gang_bang, nice_gang_bang);

	(void) fprintf(fp, "Usage: %s\n"
	    "\t[-v vdevs (default: %llu)]\n"
	    "\t[-s size_of_each_vdev (default: %s)]\n"
	    "\t[-a alignment_shift (default: %d) (use 0 for random)]\n"
	    "\t[-m mirror_copies (default: %d)]\n"
	    "\t[-r raidz_disks (default: %d)]\n"
	    "\t[-R raidz_parity (default: %d)]\n"
	    "\t[-d datasets (default: %d)]\n"
	    "\t[-t threads (default: %d)]\n"
	    "\t[-g gang_block_threshold (default: %s)]\n"
	    "\t[-i initialize pool i times (default: %d)]\n"
	    "\t[-k kill percentage (default: %llu%%)]\n"
	    "\t[-p pool_name (default: %s)]\n"
	    "\t[-f file directory for vdev files (default: %s)]\n"
	    "\t[-V(erbose)] (use multiple times for ever more blather)\n"
	    "\t[-E(xisting)] (use existing pool instead of creating new one)\n"
	    "\t[-T time] total run time (default: %llu sec)\n"
	    "\t[-P passtime] time per pass (default: %llu sec)\n"
	    "\t[-h] (print help)\n"
	    "",
	    cmdname,
	    (u_longlong_t)zopt_vdevs,			/* -v */
	    nice_vdev_size,				/* -s */
	    zopt_ashift,				/* -a */
	    zopt_mirrors,				/* -m */
	    zopt_raidz,					/* -r */
	    zopt_raidz_parity,				/* -R */
	    zopt_datasets,				/* -d */
	    zopt_threads,				/* -t */
	    nice_gang_bang,				/* -g */
	    zopt_init,					/* -i */
	    (u_longlong_t)zopt_killrate,		/* -k */
	    zopt_pool,					/* -p */
	    zopt_dir,					/* -f */
	    (u_longlong_t)zopt_time,			/* -T */
	    (u_longlong_t)zopt_passtime);		/* -P */
	exit(requested ? 0 : 1);
}

static uint64_t
ztest_random(uint64_t range)
{
	uint64_t r;

	if (range == 0)
		return (0);

	if (read(ztest_random_fd, &r, sizeof (r)) != sizeof (r))
		fatal(1, "short read from /dev/urandom");

	return (r % range);
}

/* ARGSUSED */
static void
ztest_record_enospc(char *s)
{
	ztest_shared->zs_enospc_count++;
}

static void
process_options(int argc, char **argv)
{
	int opt;
	uint64_t value;

	/* By default, test gang blocks for blocks 32K and greater */
	metaslab_gang_bang = 32 << 10;

	while ((opt = getopt(argc, argv,
	    "v:s:a:m:r:R:d:t:g:i:k:p:f:VET:P:h")) != EOF) {
		value = 0;
		switch (opt) {
		case 'v':
		case 's':
		case 'a':
		case 'm':
		case 'r':
		case 'R':
		case 'd':
		case 't':
		case 'g':
		case 'i':
		case 'k':
		case 'T':
		case 'P':
			value = nicenumtoull(optarg);
		}
		switch (opt) {
		case 'v':
			zopt_vdevs = value;
			break;
		case 's':
			zopt_vdev_size = MAX(SPA_MINDEVSIZE, value);
			break;
		case 'a':
			zopt_ashift = value;
			break;
		case 'm':
			zopt_mirrors = value;
			break;
		case 'r':
			zopt_raidz = MAX(1, value);
			break;
		case 'R':
			zopt_raidz_parity = MIN(MAX(value, 1), 3);
			break;
		case 'd':
			zopt_datasets = MAX(1, value);
			break;
		case 't':
			zopt_threads = MAX(1, value);
			break;
		case 'g':
			metaslab_gang_bang = MAX(SPA_MINBLOCKSIZE << 1, value);
			break;
		case 'i':
			zopt_init = value;
			break;
		case 'k':
			zopt_killrate = value;
			break;
		case 'p':
			zopt_pool = strdup(optarg);
			break;
		case 'f':
			zopt_dir = strdup(optarg);
			break;
		case 'V':
			zopt_verbose++;
			break;
		case 'E':
			zopt_init = 0;
			break;
		case 'T':
			zopt_time = value;
			break;
		case 'P':
			zopt_passtime = MAX(1, value);
			break;
		case 'h':
			usage(B_TRUE);
			break;
		case '?':
		default:
			usage(B_FALSE);
			break;
		}
	}

	zopt_raidz_parity = MIN(zopt_raidz_parity, zopt_raidz - 1);

	zopt_vdevtime = (zopt_vdevs > 0 ? zopt_time / zopt_vdevs : UINT64_MAX);
	zopt_maxfaults = MAX(zopt_mirrors, 1) * (zopt_raidz_parity + 1) - 1;
}

static uint64_t
ztest_get_ashift(void)
{
	if (zopt_ashift == 0)
		return (SPA_MINBLOCKSHIFT + ztest_random(3));
	return (zopt_ashift);
}

static nvlist_t *
make_vdev_file(char *path, char *aux, size_t size, uint64_t ashift)
{
	char pathbuf[MAXPATHLEN];
	uint64_t vdev;
	nvlist_t *file;

	if (ashift == 0)
		ashift = ztest_get_ashift();

	if (path == NULL) {
		path = pathbuf;

		if (aux != NULL) {
			vdev = ztest_shared->zs_vdev_aux;
			(void) sprintf(path, ztest_aux_template,
			    zopt_dir, zopt_pool, aux, vdev);
		} else {
			vdev = ztest_shared->zs_vdev_primaries++;
			(void) sprintf(path, ztest_dev_template,
			    zopt_dir, zopt_pool, vdev);
		}
	}

	if (size != 0) {
		int fd = open(path, O_RDWR | O_CREAT | O_TRUNC, 0666);
		if (fd == -1)
			fatal(1, "can't open %s", path);
		if (ftruncate(fd, size) != 0)
			fatal(1, "can't ftruncate %s", path);
		(void) close(fd);
	}

	VERIFY(nvlist_alloc(&file, NV_UNIQUE_NAME, 0) == 0);
	VERIFY(nvlist_add_string(file, ZPOOL_CONFIG_TYPE, VDEV_TYPE_FILE) == 0);
	VERIFY(nvlist_add_string(file, ZPOOL_CONFIG_PATH, path) == 0);
	VERIFY(nvlist_add_uint64(file, ZPOOL_CONFIG_ASHIFT, ashift) == 0);

	return (file);
}

static nvlist_t *
make_vdev_raidz(char *path, char *aux, size_t size, uint64_t ashift, int r)
{
	nvlist_t *raidz, **child;
	int c;

	if (r < 2)
		return (make_vdev_file(path, aux, size, ashift));
	child = umem_alloc(r * sizeof (nvlist_t *), UMEM_NOFAIL);

	for (c = 0; c < r; c++)
		child[c] = make_vdev_file(path, aux, size, ashift);

	VERIFY(nvlist_alloc(&raidz, NV_UNIQUE_NAME, 0) == 0);
	VERIFY(nvlist_add_string(raidz, ZPOOL_CONFIG_TYPE,
	    VDEV_TYPE_RAIDZ) == 0);
	VERIFY(nvlist_add_uint64(raidz, ZPOOL_CONFIG_NPARITY,
	    zopt_raidz_parity) == 0);
	VERIFY(nvlist_add_nvlist_array(raidz, ZPOOL_CONFIG_CHILDREN,
	    child, r) == 0);

	for (c = 0; c < r; c++)
		nvlist_free(child[c]);

	umem_free(child, r * sizeof (nvlist_t *));

	return (raidz);
}

static nvlist_t *
make_vdev_mirror(char *path, char *aux, size_t size, uint64_t ashift,
	int r, int m)
{
	nvlist_t *mirror, **child;
	int c;

	if (m < 1)
		return (make_vdev_raidz(path, aux, size, ashift, r));

	child = umem_alloc(m * sizeof (nvlist_t *), UMEM_NOFAIL);

	for (c = 0; c < m; c++)
		child[c] = make_vdev_raidz(path, aux, size, ashift, r);

	VERIFY(nvlist_alloc(&mirror, NV_UNIQUE_NAME, 0) == 0);
	VERIFY(nvlist_add_string(mirror, ZPOOL_CONFIG_TYPE,
	    VDEV_TYPE_MIRROR) == 0);
	VERIFY(nvlist_add_nvlist_array(mirror, ZPOOL_CONFIG_CHILDREN,
	    child, m) == 0);

	for (c = 0; c < m; c++)
		nvlist_free(child[c]);

	umem_free(child, m * sizeof (nvlist_t *));

	return (mirror);
}

static nvlist_t *
make_vdev_root(char *path, char *aux, size_t size, uint64_t ashift,
	int log, int r, int m, int t)
{
	nvlist_t *root, **child;
	int c;

	ASSERT(t > 0);

	child = umem_alloc(t * sizeof (nvlist_t *), UMEM_NOFAIL);

	for (c = 0; c < t; c++) {
		child[c] = make_vdev_mirror(path, aux, size, ashift, r, m);
		VERIFY(nvlist_add_uint64(child[c], ZPOOL_CONFIG_IS_LOG,
		    log) == 0);
	}

	VERIFY(nvlist_alloc(&root, NV_UNIQUE_NAME, 0) == 0);
	VERIFY(nvlist_add_string(root, ZPOOL_CONFIG_TYPE, VDEV_TYPE_ROOT) == 0);
	VERIFY(nvlist_add_nvlist_array(root, aux ? aux : ZPOOL_CONFIG_CHILDREN,
	    child, t) == 0);

	for (c = 0; c < t; c++)
		nvlist_free(child[c]);

	umem_free(child, t * sizeof (nvlist_t *));

	return (root);
}

static void
ztest_set_random_blocksize(objset_t *os, uint64_t object, dmu_tx_t *tx)
{
	int bs = SPA_MINBLOCKSHIFT +
	    ztest_random(SPA_MAXBLOCKSHIFT - SPA_MINBLOCKSHIFT + 1);
	int ibs = DN_MIN_INDBLKSHIFT +
	    ztest_random(DN_MAX_INDBLKSHIFT - DN_MIN_INDBLKSHIFT + 1);
	int error;

	error = dmu_object_set_blocksize(os, object, 1ULL << bs, ibs, tx);
	if (error) {
		char osname[300];
		dmu_objset_name(os, osname);
		fatal(0, "dmu_object_set_blocksize('%s', %llu, %d, %d) = %d",
		    osname, object, 1 << bs, ibs, error);
	}
}

static uint8_t
ztest_random_checksum(void)
{
	uint8_t checksum;

	do {
		checksum = ztest_random(ZIO_CHECKSUM_FUNCTIONS);
	} while (zio_checksum_table[checksum].ci_zbt);

	if (checksum == ZIO_CHECKSUM_OFF)
		checksum = ZIO_CHECKSUM_ON;

	return (checksum);
}

static uint8_t
ztest_random_compress(void)
{
	return ((uint8_t)ztest_random(ZIO_COMPRESS_FUNCTIONS));
}

static int
ztest_replay_create(objset_t *os, lr_create_t *lr, boolean_t byteswap)
{
	dmu_tx_t *tx;
	int error;

	if (byteswap)
		byteswap_uint64_array(lr, sizeof (*lr));

	tx = dmu_tx_create(os);
	dmu_tx_hold_bonus(tx, DMU_NEW_OBJECT);
	error = dmu_tx_assign(tx, TXG_WAIT);
	if (error) {
		dmu_tx_abort(tx);
		return (error);
	}

	error = dmu_object_claim(os, lr->lr_doid, lr->lr_mode, 0,
	    DMU_OT_NONE, 0, tx);
	ASSERT3U(error, ==, 0);
	dmu_tx_commit(tx);

	if (zopt_verbose >= 5) {
		char osname[MAXNAMELEN];
		dmu_objset_name(os, osname);
		(void) printf("replay create of %s object %llu"
		    " in txg %llu = %d\n",
		    osname, (u_longlong_t)lr->lr_doid,
		    (u_longlong_t)dmu_tx_get_txg(tx), error);
	}

	return (error);
}

static int
ztest_replay_remove(objset_t *os, lr_remove_t *lr, boolean_t byteswap)
{
	dmu_tx_t *tx;
	int error;

	if (byteswap)
		byteswap_uint64_array(lr, sizeof (*lr));

	tx = dmu_tx_create(os);
	dmu_tx_hold_free(tx, lr->lr_doid, 0, DMU_OBJECT_END);
	error = dmu_tx_assign(tx, TXG_WAIT);
	if (error) {
		dmu_tx_abort(tx);
		return (error);
	}

	error = dmu_object_free(os, lr->lr_doid, tx);
	dmu_tx_commit(tx);

	return (error);
}

zil_replay_func_t *ztest_replay_vector[TX_MAX_TYPE] = {
	NULL,					/* 0 no such transaction type */
	(zil_replay_func_t *)ztest_replay_create,/* TX_CREATE */
	NULL,					/* TX_MKDIR */
	NULL,					/* TX_MKXATTR */
	NULL,					/* TX_SYMLINK */
	(zil_replay_func_t *)ztest_replay_remove,/* TX_REMOVE */
	NULL,					/* TX_RMDIR */
	NULL,					/* TX_LINK */
	NULL,					/* TX_RENAME */
	NULL,					/* TX_WRITE */
	NULL,					/* TX_TRUNCATE */
	NULL,					/* TX_SETATTR */
	NULL,					/* TX_ACL */
};

/*
 * Verify that we can't destroy an active pool, create an existing pool,
 * or create a pool with a bad vdev spec.
 */
void
ztest_spa_create_destroy(ztest_args_t *za)
{
	int error;
	spa_t *spa;
	nvlist_t *nvroot;

	/*
	 * Attempt to create using a bad file.
	 */
	nvroot = make_vdev_root("/dev/bogus", NULL, 0, 0, 0, 0, 0, 1);
	error = spa_create("ztest_bad_file", nvroot, NULL, NULL, NULL);
	nvlist_free(nvroot);
	if (error != ENOENT)
		fatal(0, "spa_create(bad_file) = %d", error);

	/*
	 * Attempt to create using a bad mirror.
	 */
	nvroot = make_vdev_root("/dev/bogus", NULL, 0, 0, 0, 0, 2, 1);
	error = spa_create("ztest_bad_mirror", nvroot, NULL, NULL, NULL);
	nvlist_free(nvroot);
	if (error != ENOENT)
		fatal(0, "spa_create(bad_mirror) = %d", error);

	/*
	 * Attempt to create an existing pool.  It shouldn't matter
	 * what's in the nvroot; we should fail with EEXIST.
	 */
	(void) rw_rdlock(&ztest_shared->zs_name_lock);
	nvroot = make_vdev_root("/dev/bogus", NULL, 0, 0, 0, 0, 0, 1);
	error = spa_create(za->za_pool, nvroot, NULL, NULL, NULL);
	nvlist_free(nvroot);
	if (error != EEXIST)
		fatal(0, "spa_create(whatever) = %d", error);

	error = spa_open(za->za_pool, &spa, FTAG);
	if (error)
		fatal(0, "spa_open() = %d", error);

	error = spa_destroy(za->za_pool);
	if (error != EBUSY)
		fatal(0, "spa_destroy() = %d", error);

	spa_close(spa, FTAG);
	(void) rw_unlock(&ztest_shared->zs_name_lock);
}

static vdev_t *
vdev_lookup_by_path(vdev_t *vd, const char *path)
{
	vdev_t *mvd;
	int c;

	if (vd->vdev_path != NULL && strcmp(path, vd->vdev_path) == 0)
		return (vd);

	for (c = 0; c < vd->vdev_children; c++)
		if ((mvd = vdev_lookup_by_path(vd->vdev_child[c], path)) !=
		    NULL)
			return (mvd);

	return (NULL);
}

/*
 * Verify that vdev_add() works as expected.
 */
void
ztest_vdev_add_remove(ztest_args_t *za)
{
	spa_t *spa = za->za_spa;
	uint64_t leaves = MAX(zopt_mirrors, 1) * zopt_raidz;
	nvlist_t *nvroot;
	int error;

	(void) mutex_lock(&ztest_shared->zs_vdev_lock);

	spa_config_enter(spa, SCL_VDEV, FTAG, RW_READER);

	ztest_shared->zs_vdev_primaries =
	    spa->spa_root_vdev->vdev_children * leaves;

	spa_config_exit(spa, SCL_VDEV, FTAG);

	/*
	 * Make 1/4 of the devices be log devices.
	 */
	nvroot = make_vdev_root(NULL, NULL, zopt_vdev_size, 0,
	    ztest_random(4) == 0, zopt_raidz, zopt_mirrors, 1);

	error = spa_vdev_add(spa, nvroot);
	nvlist_free(nvroot);

	(void) mutex_unlock(&ztest_shared->zs_vdev_lock);

	if (error == ENOSPC)
		ztest_record_enospc("spa_vdev_add");
	else if (error != 0)
		fatal(0, "spa_vdev_add() = %d", error);
}

/*
 * Verify that adding/removing aux devices (l2arc, hot spare) works as expected.
 */
void
ztest_vdev_aux_add_remove(ztest_args_t *za)
{
	spa_t *spa = za->za_spa;
	vdev_t *rvd = spa->spa_root_vdev;
	spa_aux_vdev_t *sav;
	char *aux;
	uint64_t guid = 0;
	int error;

	if (ztest_random(2) == 0) {
		sav = &spa->spa_spares;
		aux = ZPOOL_CONFIG_SPARES;
	} else {
		sav = &spa->spa_l2cache;
		aux = ZPOOL_CONFIG_L2CACHE;
	}

	(void) mutex_lock(&ztest_shared->zs_vdev_lock);

	spa_config_enter(spa, SCL_VDEV, FTAG, RW_READER);

	if (sav->sav_count != 0 && ztest_random(4) == 0) {
		/*
		 * Pick a random device to remove.
		 */
		guid = sav->sav_vdevs[ztest_random(sav->sav_count)]->vdev_guid;
	} else {
		/*
		 * Find an unused device we can add.
		 */
		ztest_shared->zs_vdev_aux = 0;
		for (;;) {
			char path[MAXPATHLEN];
			int c;
			(void) sprintf(path, ztest_aux_template, zopt_dir,
			    zopt_pool, aux, ztest_shared->zs_vdev_aux);
			for (c = 0; c < sav->sav_count; c++)
				if (strcmp(sav->sav_vdevs[c]->vdev_path,
				    path) == 0)
					break;
			if (c == sav->sav_count &&
			    vdev_lookup_by_path(rvd, path) == NULL)
				break;
			ztest_shared->zs_vdev_aux++;
		}
	}

	spa_config_exit(spa, SCL_VDEV, FTAG);

	if (guid == 0) {
		/*
		 * Add a new device.
		 */
		nvlist_t *nvroot = make_vdev_root(NULL, aux,
		    (zopt_vdev_size * 5) / 4, 0, 0, 0, 0, 1);
		error = spa_vdev_add(spa, nvroot);
		if (error != 0)
			fatal(0, "spa_vdev_add(%p) = %d", nvroot, error);
		nvlist_free(nvroot);
	} else {
		/*
		 * Remove an existing device.  Sometimes, dirty its
		 * vdev state first to make sure we handle removal
		 * of devices that have pending state changes.
		 */
		if (ztest_random(2) == 0)
			(void) vdev_online(spa, guid, 0, NULL);

		error = spa_vdev_remove(spa, guid, B_FALSE);
		if (error != 0 && error != EBUSY)
			fatal(0, "spa_vdev_remove(%llu) = %d", guid, error);
	}

	(void) mutex_unlock(&ztest_shared->zs_vdev_lock);
}

/*
 * Verify that we can attach and detach devices.
 */
void
ztest_vdev_attach_detach(ztest_args_t *za)
{
	spa_t *spa = za->za_spa;
	spa_aux_vdev_t *sav = &spa->spa_spares;
	vdev_t *rvd = spa->spa_root_vdev;
	vdev_t *oldvd, *newvd, *pvd;
	nvlist_t *root;
	uint64_t leaves = MAX(zopt_mirrors, 1) * zopt_raidz;
	uint64_t leaf, top;
	uint64_t ashift = ztest_get_ashift();
	uint64_t oldguid, pguid;
	size_t oldsize, newsize;
	char oldpath[MAXPATHLEN], newpath[MAXPATHLEN];
	int replacing;
	int oldvd_has_siblings = B_FALSE;
	int newvd_is_spare = B_FALSE;
	int oldvd_is_log;
	int error, expected_error;

	(void) mutex_lock(&ztest_shared->zs_vdev_lock);

	spa_config_enter(spa, SCL_VDEV, FTAG, RW_READER);

	/*
	 * Decide whether to do an attach or a replace.
	 */
	replacing = ztest_random(2);

	/*
	 * Pick a random top-level vdev.
	 */
	top = ztest_random(rvd->vdev_children);

	/*
	 * Pick a random leaf within it.
	 */
	leaf = ztest_random(leaves);

	/*
	 * Locate this vdev.
	 */
	oldvd = rvd->vdev_child[top];
	if (zopt_mirrors >= 1) {
		ASSERT(oldvd->vdev_ops == &vdev_mirror_ops);
		ASSERT(oldvd->vdev_children >= zopt_mirrors);
		oldvd = oldvd->vdev_child[leaf / zopt_raidz];
	}
	if (zopt_raidz > 1) {
		ASSERT(oldvd->vdev_ops == &vdev_raidz_ops);
		ASSERT(oldvd->vdev_children == zopt_raidz);
		oldvd = oldvd->vdev_child[leaf % zopt_raidz];
	}

	/*
	 * If we're already doing an attach or replace, oldvd may be a
	 * mirror vdev -- in which case, pick a random child.
	 */
	while (oldvd->vdev_children != 0) {
		oldvd_has_siblings = B_TRUE;
		ASSERT(oldvd->vdev_children >= 2);
		oldvd = oldvd->vdev_child[ztest_random(oldvd->vdev_children)];
	}

	oldguid = oldvd->vdev_guid;
	oldsize = vdev_get_min_asize(oldvd);
	oldvd_is_log = oldvd->vdev_top->vdev_islog;
	(void) strcpy(oldpath, oldvd->vdev_path);
	pvd = oldvd->vdev_parent;
	pguid = pvd->vdev_guid;

	/*
	 * If oldvd has siblings, then half of the time, detach it.
	 */
	if (oldvd_has_siblings && ztest_random(2) == 0) {
		spa_config_exit(spa, SCL_VDEV, FTAG);
		error = spa_vdev_detach(spa, oldguid, pguid, B_FALSE);
		if (error != 0 && error != ENODEV && error != EBUSY &&
		    error != ENOTSUP)
			fatal(0, "detach (%s) returned %d", oldpath, error);
		(void) mutex_unlock(&ztest_shared->zs_vdev_lock);
		return;
	}

	/*
	 * For the new vdev, choose with equal probability between the two
	 * standard paths (ending in either 'a' or 'b') or a random hot spare.
	 */
	if (sav->sav_count != 0 && ztest_random(3) == 0) {
		newvd = sav->sav_vdevs[ztest_random(sav->sav_count)];
		newvd_is_spare = B_TRUE;
		(void) strcpy(newpath, newvd->vdev_path);
	} else {
		(void) snprintf(newpath, sizeof (newpath), ztest_dev_template,
		    zopt_dir, zopt_pool, top * leaves + leaf);
		if (ztest_random(2) == 0)
			newpath[strlen(newpath) - 1] = 'b';
		newvd = vdev_lookup_by_path(rvd, newpath);
	}

	if (newvd) {
		newsize = vdev_get_min_asize(newvd);
	} else {
		/*
		 * Make newsize a little bigger or smaller than oldsize.
		 * If it's smaller, the attach should fail.
		 * If it's larger, and we're doing a replace,
		 * we should get dynamic LUN growth when we're done.
		 */
		newsize = 10 * oldsize / (9 + ztest_random(3));
	}

	/*
	 * If pvd is not a mirror or root, the attach should fail with ENOTSUP,
	 * unless it's a replace; in that case any non-replacing parent is OK.
	 *
	 * If newvd is already part of the pool, it should fail with EBUSY.
	 *
	 * If newvd is too small, it should fail with EOVERFLOW.
	 */
	if (pvd->vdev_ops != &vdev_mirror_ops &&
	    pvd->vdev_ops != &vdev_root_ops && (!replacing ||
	    pvd->vdev_ops == &vdev_replacing_ops ||
	    pvd->vdev_ops == &vdev_spare_ops))
		expected_error = ENOTSUP;
	else if (newvd_is_spare && (!replacing || oldvd_is_log))
		expected_error = ENOTSUP;
	else if (newvd == oldvd)
		expected_error = replacing ? 0 : EBUSY;
	else if (vdev_lookup_by_path(rvd, newpath) != NULL)
		expected_error = EBUSY;
	else if (newsize < oldsize)
		expected_error = EOVERFLOW;
	else if (ashift > oldvd->vdev_top->vdev_ashift)
		expected_error = EDOM;
	else
		expected_error = 0;

	spa_config_exit(spa, SCL_VDEV, FTAG);

	/*
	 * Build the nvlist describing newpath.
	 */
	root = make_vdev_root(newpath, NULL, newvd == NULL ? newsize : 0,
	    ashift, 0, 0, 0, 1);

	error = spa_vdev_attach(spa, oldguid, root, replacing);

	nvlist_free(root);

	/*
	 * If our parent was the replacing vdev, but the replace completed,
	 * then instead of failing with ENOTSUP we may either succeed,
	 * fail with ENODEV, or fail with EOVERFLOW.
	 */
	if (expected_error == ENOTSUP &&
	    (error == 0 || error == ENODEV || error == EOVERFLOW))
		expected_error = error;

	/*
	 * If someone grew the LUN, the replacement may be too small.
	 */
	if (error == EOVERFLOW || error == EBUSY)
		expected_error = error;

	/* XXX workaround 6690467 */
	if (error != expected_error && expected_error != EBUSY) {
		fatal(0, "attach (%s %llu, %s %llu, %d) "
		    "returned %d, expected %d",
		    oldpath, (longlong_t)oldsize, newpath,
		    (longlong_t)newsize, replacing, error, expected_error);
	}

	(void) mutex_unlock(&ztest_shared->zs_vdev_lock);
}

/*
 * Callback function which expands the physical size of the vdev.
 */
vdev_t *
grow_vdev(vdev_t *vd, void *arg)
{
	ASSERTV(spa_t *spa = vd->vdev_spa);
	size_t *newsize = arg;
	size_t fsize;
	int fd;

	ASSERT(spa_config_held(spa, SCL_STATE, RW_READER) == SCL_STATE);
	ASSERT(vd->vdev_ops->vdev_op_leaf);

	if ((fd = open(vd->vdev_path, O_RDWR)) == -1)
		return (vd);

	fsize = lseek(fd, 0, SEEK_END);
	VERIFY(ftruncate(fd, *newsize) == 0);

	if (zopt_verbose >= 6) {
		(void) printf("%s grew from %lu to %lu bytes\n",
		    vd->vdev_path, (ulong_t)fsize, (ulong_t)*newsize);
	}
	(void) close(fd);
	return (NULL);
}

/*
 * Callback function which expands a given vdev by calling vdev_online().
 */
/* ARGSUSED */
vdev_t *
online_vdev(vdev_t *vd, void *arg)
{
	spa_t *spa = vd->vdev_spa;
	vdev_t *tvd = vd->vdev_top;
	vdev_t *pvd = vd->vdev_parent;
	uint64_t guid = vd->vdev_guid;

	ASSERT(spa_config_held(spa, SCL_STATE, RW_READER) == SCL_STATE);
	ASSERT(vd->vdev_ops->vdev_op_leaf);

	/* Calling vdev_online will initialize the new metaslabs */
	spa_config_exit(spa, SCL_STATE, spa);
	(void) vdev_online(spa, guid, ZFS_ONLINE_EXPAND, NULL);
	spa_config_enter(spa, SCL_STATE, spa, RW_READER);

	/*
	 * Since we dropped the lock we need to ensure that we're
	 * still talking to the original vdev. It's possible this
	 * vdev may have been detached/replaced while we were
	 * trying to online it.
	 */
	if (vd != vdev_lookup_by_guid(tvd, guid) || vd->vdev_parent != pvd) {
		if (zopt_verbose >= 6) {
			(void) printf("vdev %p has disappeared, was "
			    "guid %llu\n", (void *)vd, (u_longlong_t)guid);
		}
		return (vd);
	}
	return (NULL);
}

/*
 * Traverse the vdev tree calling the supplied function.
 * We continue to walk the tree until we either have walked all
 * children or we receive a non-NULL return from the callback.
 * If a NULL callback is passed, then we just return back the first
 * leaf vdev we encounter.
 */
vdev_t *
vdev_walk_tree(vdev_t *vd, vdev_t *(*func)(vdev_t *, void *), void *arg)
{
	uint_t c;

	if (vd->vdev_ops->vdev_op_leaf) {
		if (func == NULL)
			return (vd);
		else
			return (func(vd, arg));
	}

	for (c = 0; c < vd->vdev_children; c++) {
		vdev_t *cvd = vd->vdev_child[c];
		if ((cvd = vdev_walk_tree(cvd, func, arg)) != NULL)
			return (cvd);
	}
	return (NULL);
}

/*
 * Verify that dynamic LUN growth works as expected.
 */
void
ztest_vdev_LUN_growth(ztest_args_t *za)
{
	spa_t *spa = za->za_spa;
	vdev_t *vd, *tvd = NULL;
	size_t psize, newsize;
	uint64_t spa_newsize, spa_cursize, ms_count;

	(void) mutex_lock(&ztest_shared->zs_vdev_lock);
	mutex_enter(&spa_namespace_lock);
	spa_config_enter(spa, SCL_STATE, spa, RW_READER);

	while (tvd == NULL || tvd->vdev_islog) {
		uint64_t vdev;

		vdev = ztest_random(spa->spa_root_vdev->vdev_children);
		tvd = spa->spa_root_vdev->vdev_child[vdev];
	}

	/*
	 * Determine the size of the first leaf vdev associated with
	 * our top-level device.
	 */
	vd = vdev_walk_tree(tvd, NULL, NULL);
	ASSERT3P(vd, !=, NULL);
	ASSERT(vd->vdev_ops->vdev_op_leaf);

	psize = vd->vdev_psize;

	/*
	 * We only try to expand the vdev if it's less than 4x its
	 * original size and it has a valid psize.
	 */
	if (psize == 0 || psize >= 4 * zopt_vdev_size) {
		spa_config_exit(spa, SCL_STATE, spa);
		mutex_exit(&spa_namespace_lock);
		(void) mutex_unlock(&ztest_shared->zs_vdev_lock);
		return;
	}
	ASSERT(psize > 0);
	newsize = psize + psize / 8;
	ASSERT3U(newsize, >, psize);

	if (zopt_verbose >= 6) {
		(void) printf("Expanding vdev %s from %lu to %lu\n",
		    vd->vdev_path, (ulong_t)psize, (ulong_t)newsize);
	}

	spa_cursize = spa_get_space(spa);
	ms_count = tvd->vdev_ms_count;

	/*
	 * Growing the vdev is a two step process:
	 *	1). expand the physical size (i.e. relabel)
	 *	2). online the vdev to create the new metaslabs
	 */
	if (vdev_walk_tree(tvd, grow_vdev, &newsize) != NULL ||
	    vdev_walk_tree(tvd, online_vdev, NULL) != NULL ||
	    tvd->vdev_state != VDEV_STATE_HEALTHY) {
		if (zopt_verbose >= 5) {
			(void) printf("Could not expand LUN because "
			    "some vdevs were not healthy\n");
		}
		(void) spa_config_exit(spa, SCL_STATE, spa);
		mutex_exit(&spa_namespace_lock);
		(void) mutex_unlock(&ztest_shared->zs_vdev_lock);
		return;
	}

	(void) spa_config_exit(spa, SCL_STATE, spa);
	pthread_mutex_exit(&spa_namespace_lock);

	/*
	 * Expanding the LUN will update the config asynchronously,
	 * thus we must wait for the async thread to complete any
	 * pending tasks before proceeding.
	 */
	pthread_mutex_enter(&spa->spa_async_lock);
	while (spa->spa_async_thread != NULL || spa->spa_async_tasks)
		cv_wait(&spa->spa_async_cv, &spa->spa_async_lock);
	pthread_mutex_exit(&spa->spa_async_lock);

	spa_config_enter(spa, SCL_STATE, spa, RW_READER);
	spa_newsize = spa_get_space(spa);

	/*
	 * Make sure we were able to grow the pool.
	 */
	if (ms_count >= tvd->vdev_ms_count ||
	    spa_cursize >= spa_newsize) {
		(void) printf("Top-level vdev metaslab count: "
		    "before %llu, after %llu\n",
		    (u_longlong_t)ms_count,
		    (u_longlong_t)tvd->vdev_ms_count);
		fatal(0, "LUN expansion failed: before %llu, "
		    "after %llu\n", spa_cursize, spa_newsize);
	} else if (zopt_verbose >= 5) {
		char oldnumbuf[6], newnumbuf[6];

		nicenum(spa_cursize, oldnumbuf);
		nicenum(spa_newsize, newnumbuf);
		(void) printf("%s grew from %s to %s\n",
		    spa->spa_name, oldnumbuf, newnumbuf);
	}
	spa_config_exit(spa, SCL_STATE, spa);
	(void) mutex_unlock(&ztest_shared->zs_vdev_lock);
}

/* ARGSUSED */
static void
ztest_create_cb(objset_t *os, void *arg, cred_t *cr, dmu_tx_t *tx)
{
	/*
	 * Create the directory object.
	 */
	VERIFY(dmu_object_claim(os, ZTEST_DIROBJ,
	    DMU_OT_UINT64_OTHER, ZTEST_DIROBJ_BLOCKSIZE,
	    DMU_OT_UINT64_OTHER, 5 * sizeof (ztest_block_tag_t), tx) == 0);

	VERIFY(zap_create_claim(os, ZTEST_MICROZAP_OBJ,
	    DMU_OT_ZAP_OTHER, DMU_OT_NONE, 0, tx) == 0);

	VERIFY(zap_create_claim(os, ZTEST_FATZAP_OBJ,
	    DMU_OT_ZAP_OTHER, DMU_OT_NONE, 0, tx) == 0);
}

static int
ztest_destroy_cb(char *name, void *arg)
{
	ztest_args_t *za = arg;
	objset_t *os;
	dmu_object_info_t *doi = &za->za_doi;
	int error;

	/*
	 * Verify that the dataset contains a directory object.
	 */
	error = dmu_objset_open(name, DMU_OST_OTHER,
	    DS_MODE_USER | DS_MODE_READONLY, &os);
	ASSERT3U(error, ==, 0);
	error = dmu_object_info(os, ZTEST_DIROBJ, doi);
	if (error != ENOENT) {
		/* We could have crashed in the middle of destroying it */
		ASSERT3U(error, ==, 0);
		ASSERT3U(doi->doi_type, ==, DMU_OT_UINT64_OTHER);
		ASSERT3S(doi->doi_physical_blks, >=, 0);
	}
	dmu_objset_close(os);

	/*
	 * Destroy the dataset.
	 */
	error = dmu_objset_destroy(name, B_FALSE);
	if (error) {
		(void) dmu_objset_open(name, DMU_OST_OTHER,
		    DS_MODE_USER | DS_MODE_READONLY, &os);
		fatal(0, "dmu_objset_destroy(os=%p) = %d\n", &os, error);
	}
	return (0);
}

/*
 * Verify that dmu_objset_{create,destroy,open,close} work as expected.
 */
static uint64_t
ztest_log_create(zilog_t *zilog, dmu_tx_t *tx, uint64_t object, int mode)
{
	itx_t *itx;
	lr_create_t *lr;
	size_t namesize;
	char name[24];

	(void) sprintf(name, "ZOBJ_%llu", (u_longlong_t)object);
	namesize = strlen(name) + 1;

	itx = zil_itx_create(TX_CREATE, sizeof (*lr) + namesize +
	    ztest_random(ZIL_MAX_BLKSZ));
	lr = (lr_create_t *)&itx->itx_lr;
	bzero(lr + 1, lr->lr_common.lrc_reclen - sizeof (*lr));
	lr->lr_doid = object;
	lr->lr_foid = 0;
	lr->lr_mode = mode;
	lr->lr_uid = 0;
	lr->lr_gid = 0;
	lr->lr_gen = dmu_tx_get_txg(tx);
	lr->lr_crtime[0] = time(NULL);
	lr->lr_crtime[1] = 0;
	lr->lr_rdev = 0;
	bcopy(name, (char *)(lr + 1), namesize);

	return (zil_itx_assign(zilog, itx, tx));
}

void
ztest_dmu_objset_create_destroy(ztest_args_t *za)
{
	int error;
	objset_t *os, *os2;
	char name[100];
	int basemode, expected_error;
	zilog_t *zilog;
	uint64_t seq;
	uint64_t objects;

	(void) rw_rdlock(&ztest_shared->zs_name_lock);
	(void) snprintf(name, 100, "%s/%s_temp_%llu", za->za_pool, za->za_pool,
	    (u_longlong_t)za->za_instance);

	basemode = DS_MODE_TYPE(za->za_instance);
	if (basemode != DS_MODE_USER && basemode != DS_MODE_OWNER)
		basemode = DS_MODE_USER;

	/*
	 * If this dataset exists from a previous run, process its replay log
	 * half of the time.  If we don't replay it, then dmu_objset_destroy()
	 * (invoked from ztest_destroy_cb() below) should just throw it away.
	 */
	if (ztest_random(2) == 0 &&
	    dmu_objset_open(name, DMU_OST_OTHER, DS_MODE_OWNER, &os) == 0) {
		zil_replay(os, os, ztest_replay_vector);
		dmu_objset_close(os);
	}

	/*
	 * There may be an old instance of the dataset we're about to
	 * create lying around from a previous run.  If so, destroy it
	 * and all of its snapshots.
	 */
	(void) dmu_objset_find(name, ztest_destroy_cb, za,
	    DS_FIND_CHILDREN | DS_FIND_SNAPSHOTS);

	/*
	 * Verify that the destroyed dataset is no longer in the namespace.
	 */
	error = dmu_objset_open(name, DMU_OST_OTHER, basemode, &os);
	if (error != ENOENT)
		fatal(1, "dmu_objset_open(%s) found destroyed dataset %p",
		    name, os);

	/*
	 * Verify that we can create a new dataset.
	 */
	error = dmu_objset_create(name, DMU_OST_OTHER, NULL, 0,
	    ztest_create_cb, NULL);
	if (error) {
		if (error == ENOSPC) {
			ztest_record_enospc("dmu_objset_create");
			(void) rw_unlock(&ztest_shared->zs_name_lock);
			return;
		}
		fatal(0, "dmu_objset_create(%s) = %d", name, error);
	}

	error = dmu_objset_open(name, DMU_OST_OTHER, basemode, &os);
	if (error) {
		fatal(0, "dmu_objset_open(%s) = %d", name, error);
	}

	/*
	 * Open the intent log for it.
	 */
	zilog = zil_open(os, NULL);

	/*
	 * Put a random number of objects in there.
	 */
	objects = ztest_random(20);
	seq = 0;
	while (objects-- != 0) {
		uint64_t object = 0;
		dmu_tx_t *tx = dmu_tx_create(os);
		dmu_tx_hold_write(tx, DMU_NEW_OBJECT, 0, sizeof (name));
		error = dmu_tx_assign(tx, TXG_WAIT);
		if (error) {
			dmu_tx_abort(tx);
		} else {
			object = dmu_object_alloc(os, DMU_OT_UINT64_OTHER, 0,
			    DMU_OT_NONE, 0, tx);
			ztest_set_random_blocksize(os, object, tx);
			seq = ztest_log_create(zilog, tx, object,
			    DMU_OT_UINT64_OTHER);
			dmu_write(os, object, 0, sizeof (name), name, tx);
			dmu_tx_commit(tx);
		}
		if (ztest_random(5) == 0) {
			zil_commit(zilog, seq, object);
		}
		if (ztest_random(100) == 0) {
			error = zil_suspend(zilog);
			if (error == 0) {
				zil_resume(zilog);
			}
		}
	}

	/*
	 * Verify that we cannot create an existing dataset.
	 */
	error = dmu_objset_create(name, DMU_OST_OTHER, NULL, 0, NULL, NULL);
	if (error != EEXIST)
		fatal(0, "created existing dataset, error = %d", error);

	/*
	 * Verify that multiple dataset holds are allowed, but only when
	 * the new access mode is compatible with the base mode.
	 */
	if (basemode == DS_MODE_OWNER) {
		error = dmu_objset_open(name, DMU_OST_OTHER, DS_MODE_USER,
		    &os2);
		if (error)
			fatal(0, "dmu_objset_open('%s') = %d", name, error);
		else
			dmu_objset_close(os2);
	}
	error = dmu_objset_open(name, DMU_OST_OTHER, DS_MODE_OWNER, &os2);
	expected_error = (basemode == DS_MODE_OWNER) ? EBUSY : 0;
	if (error != expected_error)
		fatal(0, "dmu_objset_open('%s') = %d, expected %d",
		    name, error, expected_error);
	if (error == 0)
		dmu_objset_close(os2);

	zil_close(zilog);
	dmu_objset_close(os);

	error = dmu_objset_destroy(name, B_FALSE);
	if (error)
		fatal(0, "dmu_objset_destroy(%s) = %d", name, error);

	(void) rw_unlock(&ztest_shared->zs_name_lock);
}

/*
 * Verify that dmu_snapshot_{create,destroy,open,close} work as expected.
 */
void
ztest_dmu_snapshot_create_destroy(ztest_args_t *za)
{
	int error;
	objset_t *os = za->za_os;
	char snapname[100];
	char osname[MAXNAMELEN];

	(void) rw_rdlock(&ztest_shared->zs_name_lock);
	dmu_objset_name(os, osname);
	(void) snprintf(snapname, 100, "%s@%llu", osname,
	    (u_longlong_t)za->za_instance);

	error = dmu_objset_destroy(snapname, B_FALSE);
	if (error != 0 && error != ENOENT)
		fatal(0, "dmu_objset_destroy() = %d", error);
	error = dmu_objset_snapshot(osname, strchr(snapname, '@')+1,
	    NULL, FALSE);
	if (error == ENOSPC)
		ztest_record_enospc("dmu_take_snapshot");
	else if (error != 0 && error != EEXIST)
		fatal(0, "dmu_take_snapshot() = %d", error);
	(void) rw_unlock(&ztest_shared->zs_name_lock);
}

/*
 * Cleanup non-standard snapshots and clones.
 */
void
ztest_dsl_dataset_cleanup(char *osname, uint64_t curval)
{
	char snap1name[100];
	char clone1name[100];
	char snap2name[100];
	char clone2name[100];
	char snap3name[100];
	int error;

	(void) snprintf(snap1name, 100, "%s@s1_%llu",
			osname, (u_longlong_t)curval);
	(void) snprintf(clone1name, 100, "%s/c1_%llu",
			osname, (u_longlong_t)curval);
	(void) snprintf(snap2name, 100, "%s@s2_%llu",
			clone1name, (u_longlong_t)curval);
	(void) snprintf(clone2name, 100, "%s/c2_%llu",
			osname, (u_longlong_t)curval);
	(void) snprintf(snap3name, 100, "%s@s3_%llu",
			clone1name, (u_longlong_t)curval);

	error = dmu_objset_destroy(clone2name, B_FALSE);
	if (error && error != ENOENT)
		fatal(0, "dmu_objset_destroy(%s) = %d", clone2name, error);
	error = dmu_objset_destroy(snap3name, B_FALSE);
	if (error && error != ENOENT)
		fatal(0, "dmu_objset_destroy(%s) = %d", snap3name, error);
	error = dmu_objset_destroy(snap2name, B_FALSE);
	if (error && error != ENOENT)
		fatal(0, "dmu_objset_destroy(%s) = %d", snap2name, error);
	error = dmu_objset_destroy(clone1name, B_FALSE);
	if (error && error != ENOENT)
		fatal(0, "dmu_objset_destroy(%s) = %d", clone1name, error);
	error = dmu_objset_destroy(snap1name, B_FALSE);
	if (error && error != ENOENT)
		fatal(0, "dmu_objset_destroy(%s) = %d", snap1name, error);
}

/*
 * Verify dsl_dataset_promote handles EBUSY
 */
void
ztest_dsl_dataset_promote_busy(ztest_args_t *za)
{
	int error;
	objset_t *os = za->za_os;
	objset_t *clone;
	dsl_dataset_t *ds;
	char snap1name[100];
	char clone1name[100];
	char snap2name[100];
	char clone2name[100];
	char snap3name[100];
	char osname[MAXNAMELEN];
	uint64_t curval = za->za_instance;

	(void) rw_rdlock(&ztest_shared->zs_name_lock);

	dmu_objset_name(os, osname);
	ztest_dsl_dataset_cleanup(osname, curval);

	(void) snprintf(snap1name, 100, "%s@s1_%llu",
			osname, (u_longlong_t)curval);
	(void) snprintf(clone1name, 100, "%s/c1_%llu",
			osname, (u_longlong_t)curval);
	(void) snprintf(snap2name, 100, "%s@s2_%llu",
			clone1name, (u_longlong_t)curval);
	(void) snprintf(clone2name, 100, "%s/c2_%llu",
			osname, (u_longlong_t)curval);
	(void) snprintf(snap3name, 100, "%s@s3_%llu",
			clone1name, (u_longlong_t)curval);

	error = dmu_objset_snapshot(osname, strchr(snap1name, '@')+1,
	    NULL, FALSE);
	if (error && error != EEXIST) {
		if (error == ENOSPC) {
			ztest_record_enospc("dmu_take_snapshot");
			goto out;
		}
		fatal(0, "dmu_take_snapshot(%s) = %d", snap1name, error);
	}

	error = dmu_objset_open(snap1name, DMU_OST_OTHER,
	    DS_MODE_USER | DS_MODE_READONLY, &clone);
	if (error)
		fatal(0, "dmu_open_snapshot(%s) = %d", snap1name, error);

	error = dmu_objset_create(clone1name, DMU_OST_OTHER, clone, 0,
	    NULL, NULL);
	dmu_objset_close(clone);
	if (error) {
		if (error == ENOSPC) {
			ztest_record_enospc("dmu_objset_create");
			goto out;
		}
		fatal(0, "dmu_objset_create(%s) = %d", clone1name, error);
	}

	error = dmu_objset_snapshot(clone1name, strchr(snap2name, '@')+1,
	    NULL, FALSE);
	if (error && error != EEXIST) {
		if (error == ENOSPC) {
			ztest_record_enospc("dmu_take_snapshot");
			goto out;
		}
		fatal(0, "dmu_open_snapshot(%s) = %d", snap2name, error);
	}

	error = dmu_objset_snapshot(clone1name, strchr(snap3name, '@')+1,
	    NULL, FALSE);
	if (error && error != EEXIST) {
		if (error == ENOSPC) {
			ztest_record_enospc("dmu_take_snapshot");
			goto out;
		}
		fatal(0, "dmu_open_snapshot(%s) = %d", snap3name, error);
	}

	error = dmu_objset_open(snap3name, DMU_OST_OTHER,
	    DS_MODE_USER | DS_MODE_READONLY, &clone);
	if (error)
		fatal(0, "dmu_open_snapshot(%s) = %d", snap3name, error);

	error = dmu_objset_create(clone2name, DMU_OST_OTHER, clone, 0,
	    NULL, NULL);
	dmu_objset_close(clone);
	if (error) {
		if (error == ENOSPC) {
			ztest_record_enospc("dmu_objset_create");
			goto out;
		}
		fatal(0, "dmu_objset_create(%s) = %d", clone2name, error);
	}

	error = dsl_dataset_own(snap1name, DS_MODE_READONLY, FTAG, &ds);
	if (error)
		fatal(0, "dsl_dataset_own(%s) = %d", snap1name, error);
	error = dsl_dataset_promote(clone2name);
	if (error != EBUSY)
		fatal(0, "dsl_dataset_promote(%s), %d, not EBUSY", clone2name,
		    error);
	dsl_dataset_disown(ds, FTAG);

out:
	ztest_dsl_dataset_cleanup(osname, curval);

	(void) rw_unlock(&ztest_shared->zs_name_lock);
}

/*
 * Verify that dmu_object_{alloc,free} work as expected.
 */
void
ztest_dmu_object_alloc_free(ztest_args_t *za)
{
	objset_t *os = za->za_os;
	dmu_buf_t *db;
	dmu_tx_t *tx;
	uint64_t batchobj, object, batchsize, endoff, temp;
	int b, c, error, bonuslen;
	dmu_object_info_t *doi = &za->za_doi;
	char osname[MAXNAMELEN];

	dmu_objset_name(os, osname);

	endoff = -8ULL;
	batchsize = 2;

	/*
	 * Create a batch object if necessary, and record it in the directory.
	 */
	VERIFY3U(0, ==, dmu_read(os, ZTEST_DIROBJ, za->za_diroff,
	    sizeof (uint64_t), &batchobj, DMU_READ_PREFETCH));
	if (batchobj == 0) {
		tx = dmu_tx_create(os);
		dmu_tx_hold_write(tx, ZTEST_DIROBJ, za->za_diroff,
		    sizeof (uint64_t));
		dmu_tx_hold_bonus(tx, DMU_NEW_OBJECT);
		error = dmu_tx_assign(tx, TXG_WAIT);
		if (error) {
			ztest_record_enospc("create a batch object");
			dmu_tx_abort(tx);
			return;
		}
		batchobj = dmu_object_alloc(os, DMU_OT_UINT64_OTHER, 0,
		    DMU_OT_NONE, 0, tx);
		ztest_set_random_blocksize(os, batchobj, tx);
		dmu_write(os, ZTEST_DIROBJ, za->za_diroff,
		    sizeof (uint64_t), &batchobj, tx);
		dmu_tx_commit(tx);
	}

	/*
	 * Destroy the previous batch of objects.
	 */
	for (b = 0; b < batchsize; b++) {
		VERIFY3U(0, ==, dmu_read(os, batchobj, b * sizeof (uint64_t),
		    sizeof (uint64_t), &object, DMU_READ_PREFETCH));
		if (object == 0)
			continue;
		/*
		 * Read and validate contents.
		 * We expect the nth byte of the bonus buffer to be n.
		 */
		VERIFY(0 == dmu_bonus_hold(os, object, FTAG, &db));
		za->za_dbuf = db;

		dmu_object_info_from_db(db, doi);
		ASSERT(doi->doi_type == DMU_OT_UINT64_OTHER);
		ASSERT(doi->doi_bonus_type == DMU_OT_PLAIN_OTHER);
		ASSERT3S(doi->doi_physical_blks, >=, 0);

		bonuslen = doi->doi_bonus_size;

		for (c = 0; c < bonuslen; c++) {
			if (((uint8_t *)db->db_data)[c] !=
			    (uint8_t)(c + bonuslen)) {
				fatal(0,
				    "bad bonus: %s, obj %llu, off %d: %u != %u",
				    osname, object, c,
				    ((uint8_t *)db->db_data)[c],
				    (uint8_t)(c + bonuslen));
			}
		}

		dmu_buf_rele(db, FTAG);
		za->za_dbuf = NULL;

		/*
		 * We expect the word at endoff to be our object number.
		 */
		VERIFY(0 == dmu_read(os, object, endoff,
		    sizeof (uint64_t), &temp, DMU_READ_PREFETCH));

		if (temp != object) {
			fatal(0, "bad data in %s, got %llu, expected %llu",
			    osname, temp, object);
		}

		/*
		 * Destroy old object and clear batch entry.
		 */
		tx = dmu_tx_create(os);
		dmu_tx_hold_write(tx, batchobj,
		    b * sizeof (uint64_t), sizeof (uint64_t));
		dmu_tx_hold_free(tx, object, 0, DMU_OBJECT_END);
		error = dmu_tx_assign(tx, TXG_WAIT);
		if (error) {
			ztest_record_enospc("free object");
			dmu_tx_abort(tx);
			return;
		}
		error = dmu_object_free(os, object, tx);
		if (error) {
			fatal(0, "dmu_object_free('%s', %llu) = %d",
			    osname, object, error);
		}
		object = 0;

		dmu_object_set_checksum(os, batchobj,
		    ztest_random_checksum(), tx);
		dmu_object_set_compress(os, batchobj,
		    ztest_random_compress(), tx);

		dmu_write(os, batchobj, b * sizeof (uint64_t),
		    sizeof (uint64_t), &object, tx);

		dmu_tx_commit(tx);
	}

	/*
	 * Before creating the new batch of objects, generate a bunch of churn.
	 */
	for (b = ztest_random(100); b > 0; b--) {
		tx = dmu_tx_create(os);
		dmu_tx_hold_bonus(tx, DMU_NEW_OBJECT);
		error = dmu_tx_assign(tx, TXG_WAIT);
		if (error) {
			ztest_record_enospc("churn objects");
			dmu_tx_abort(tx);
			return;
		}
		object = dmu_object_alloc(os, DMU_OT_UINT64_OTHER, 0,
		    DMU_OT_NONE, 0, tx);
		ztest_set_random_blocksize(os, object, tx);
		error = dmu_object_free(os, object, tx);
		if (error) {
			fatal(0, "dmu_object_free('%s', %llu) = %d",
			    osname, object, error);
		}
		dmu_tx_commit(tx);
	}

	/*
	 * Create a new batch of objects with randomly chosen
	 * blocksizes and record them in the batch directory.
	 */
	for (b = 0; b < batchsize; b++) {
		uint32_t va_blksize;
		u_longlong_t va_nblocks;

		tx = dmu_tx_create(os);
		dmu_tx_hold_write(tx, batchobj, b * sizeof (uint64_t),
		    sizeof (uint64_t));
		dmu_tx_hold_bonus(tx, DMU_NEW_OBJECT);
		dmu_tx_hold_write(tx, DMU_NEW_OBJECT, endoff,
		    sizeof (uint64_t));
		error = dmu_tx_assign(tx, TXG_WAIT);
		if (error) {
			ztest_record_enospc("create batchobj");
			dmu_tx_abort(tx);
			return;
		}
		bonuslen = (int)ztest_random(dmu_bonus_max()) + 1;

		object = dmu_object_alloc(os, DMU_OT_UINT64_OTHER, 0,
		    DMU_OT_PLAIN_OTHER, bonuslen, tx);

		ztest_set_random_blocksize(os, object, tx);

		dmu_object_set_checksum(os, object,
		    ztest_random_checksum(), tx);
		dmu_object_set_compress(os, object,
		    ztest_random_compress(), tx);

		dmu_write(os, batchobj, b * sizeof (uint64_t),
		    sizeof (uint64_t), &object, tx);

		/*
		 * Write to both the bonus buffer and the regular data.
		 */
		VERIFY(dmu_bonus_hold(os, object, FTAG, &db) == 0);
		za->za_dbuf = db;
		ASSERT3U(bonuslen, <=, db->db_size);

		dmu_object_size_from_db(db, &va_blksize, &va_nblocks);
		ASSERT3S(va_nblocks, >=, 0);

		dmu_buf_will_dirty(db, tx);

		/*
		 * See comments above regarding the contents of
		 * the bonus buffer and the word at endoff.
		 */
		for (c = 0; c < bonuslen; c++)
			((uint8_t *)db->db_data)[c] = (uint8_t)(c + bonuslen);

		dmu_buf_rele(db, FTAG);
		za->za_dbuf = NULL;

		/*
		 * Write to a large offset to increase indirection.
		 */
		dmu_write(os, object, endoff, sizeof (uint64_t), &object, tx);

		dmu_tx_commit(tx);
	}
}

/*
 * Verify that dmu_{read,write} work as expected.
 */
typedef struct bufwad {
	uint64_t	bw_index;
	uint64_t	bw_txg;
	uint64_t	bw_data;
} bufwad_t;

typedef struct dmu_read_write_dir {
	uint64_t	dd_packobj;
	uint64_t	dd_bigobj;
	uint64_t	dd_chunk;
} dmu_read_write_dir_t;

void
ztest_dmu_read_write(ztest_args_t *za)
{
	objset_t *os = za->za_os;
	dmu_read_write_dir_t dd;
	dmu_tx_t *tx;
	int i, freeit, error;
	uint64_t n, s, txg;
	bufwad_t *packbuf, *bigbuf, *pack, *bigH, *bigT;
	uint64_t packoff, packsize, bigoff, bigsize;
	uint64_t regions = 997;
	uint64_t stride = 123456789ULL;
	uint64_t width = 40;
	int free_percent = 5;

	/*
	 * This test uses two objects, packobj and bigobj, that are always
	 * updated together (i.e. in the same tx) so that their contents are
	 * in sync and can be compared.  Their contents relate to each other
	 * in a simple way: packobj is a dense array of 'bufwad' structures,
	 * while bigobj is a sparse array of the same bufwads.  Specifically,
	 * for any index n, there are three bufwads that should be identical:
	 *
	 *	packobj, at offset n * sizeof (bufwad_t)
	 *	bigobj, at the head of the nth chunk
	 *	bigobj, at the tail of the nth chunk
	 *
	 * The chunk size is arbitrary. It doesn't have to be a power of two,
	 * and it doesn't have any relation to the object blocksize.
	 * The only requirement is that it can hold at least two bufwads.
	 *
	 * Normally, we write the bufwad to each of these locations.
	 * However, free_percent of the time we instead write zeroes to
	 * packobj and perform a dmu_free_range() on bigobj.  By comparing
	 * bigobj to packobj, we can verify that the DMU is correctly
	 * tracking which parts of an object are allocated and free,
	 * and that the contents of the allocated blocks are correct.
	 */

	/*
	 * Read the directory info.  If it's the first time, set things up.
	 */
	VERIFY(0 == dmu_read(os, ZTEST_DIROBJ, za->za_diroff,
	    sizeof (dd), &dd, DMU_READ_PREFETCH));
	if (dd.dd_chunk == 0) {
		ASSERT(dd.dd_packobj == 0);
		ASSERT(dd.dd_bigobj == 0);
		tx = dmu_tx_create(os);
		dmu_tx_hold_write(tx, ZTEST_DIROBJ, za->za_diroff, sizeof (dd));
		dmu_tx_hold_bonus(tx, DMU_NEW_OBJECT);
		error = dmu_tx_assign(tx, TXG_WAIT);
		if (error) {
			ztest_record_enospc("create r/w directory");
			dmu_tx_abort(tx);
			return;
		}

		dd.dd_packobj = dmu_object_alloc(os, DMU_OT_UINT64_OTHER, 0,
		    DMU_OT_NONE, 0, tx);
		dd.dd_bigobj = dmu_object_alloc(os, DMU_OT_UINT64_OTHER, 0,
		    DMU_OT_NONE, 0, tx);
		dd.dd_chunk = (1000 + ztest_random(1000)) * sizeof (uint64_t);

		ztest_set_random_blocksize(os, dd.dd_packobj, tx);
		ztest_set_random_blocksize(os, dd.dd_bigobj, tx);

		dmu_write(os, ZTEST_DIROBJ, za->za_diroff, sizeof (dd), &dd,
		    tx);
		dmu_tx_commit(tx);
	}

	/*
	 * Prefetch a random chunk of the big object.
	 * Our aim here is to get some async reads in flight
	 * for blocks that we may free below; the DMU should
	 * handle this race correctly.
	 */
	n = ztest_random(regions) * stride + ztest_random(width);
	s = 1 + ztest_random(2 * width - 1);
	dmu_prefetch(os, dd.dd_bigobj, n * dd.dd_chunk, s * dd.dd_chunk);

	/*
	 * Pick a random index and compute the offsets into packobj and bigobj.
	 */
	n = ztest_random(regions) * stride + ztest_random(width);
	s = 1 + ztest_random(width - 1);

	packoff = n * sizeof (bufwad_t);
	packsize = s * sizeof (bufwad_t);

	bigoff = n * dd.dd_chunk;
	bigsize = s * dd.dd_chunk;

	packbuf = umem_alloc(packsize, UMEM_NOFAIL);
	bigbuf = umem_alloc(bigsize, UMEM_NOFAIL);

	/*
	 * free_percent of the time, free a range of bigobj rather than
	 * overwriting it.
	 */
	freeit = (ztest_random(100) < free_percent);

	/*
	 * Read the current contents of our objects.
	 */
	error = dmu_read(os, dd.dd_packobj, packoff, packsize, packbuf,
	    DMU_READ_PREFETCH);
	ASSERT3U(error, ==, 0);
	error = dmu_read(os, dd.dd_bigobj, bigoff, bigsize, bigbuf,
	    DMU_READ_PREFETCH);
	ASSERT3U(error, ==, 0);

	/*
	 * Get a tx for the mods to both packobj and bigobj.
	 */
	tx = dmu_tx_create(os);

	dmu_tx_hold_write(tx, dd.dd_packobj, packoff, packsize);

	if (freeit)
		dmu_tx_hold_free(tx, dd.dd_bigobj, bigoff, bigsize);
	else
		dmu_tx_hold_write(tx, dd.dd_bigobj, bigoff, bigsize);

	error = dmu_tx_assign(tx, TXG_WAIT);

	if (error) {
		ztest_record_enospc("dmu r/w range");
		dmu_tx_abort(tx);
		umem_free(packbuf, packsize);
		umem_free(bigbuf, bigsize);
		return;
	}

	txg = dmu_tx_get_txg(tx);

	/*
	 * For each index from n to n + s, verify that the existing bufwad
	 * in packobj matches the bufwads at the head and tail of the
	 * corresponding chunk in bigobj.  Then update all three bufwads
	 * with the new values we want to write out.
	 */
	for (i = 0; i < s; i++) {
		/* LINTED */
		pack = (bufwad_t *)((char *)packbuf + i * sizeof (bufwad_t));
		/* LINTED */
		bigH = (bufwad_t *)((char *)bigbuf + i * dd.dd_chunk);
		/* LINTED */
		bigT = (bufwad_t *)((char *)bigH + dd.dd_chunk) - 1;

		ASSERT((uintptr_t)bigH - (uintptr_t)bigbuf < bigsize);
		ASSERT((uintptr_t)bigT - (uintptr_t)bigbuf < bigsize);

		if (pack->bw_txg > txg)
			fatal(0, "future leak: got %llx, open txg is %llx",
			    pack->bw_txg, txg);

		if (pack->bw_data != 0 && pack->bw_index != n + i)
			fatal(0, "wrong index: got %llx, wanted %llx+%llx",
			    pack->bw_index, n, i);

		if (bcmp(pack, bigH, sizeof (bufwad_t)) != 0)
			fatal(0, "pack/bigH mismatch in %p/%p", pack, bigH);

		if (bcmp(pack, bigT, sizeof (bufwad_t)) != 0)
			fatal(0, "pack/bigT mismatch in %p/%p", pack, bigT);

		if (freeit) {
			bzero(pack, sizeof (bufwad_t));
		} else {
			pack->bw_index = n + i;
			pack->bw_txg = txg;
			pack->bw_data = 1 + ztest_random(-2ULL);
		}
		*bigH = *pack;
		*bigT = *pack;
	}

	/*
	 * We've verified all the old bufwads, and made new ones.
	 * Now write them out.
	 */
	dmu_write(os, dd.dd_packobj, packoff, packsize, packbuf, tx);

	if (freeit) {
		if (zopt_verbose >= 6) {
			(void) printf("freeing offset %llx size %llx"
			    " txg %llx\n",
			    (u_longlong_t)bigoff,
			    (u_longlong_t)bigsize,
			    (u_longlong_t)txg);
		}
		VERIFY(0 == dmu_free_range(os, dd.dd_bigobj, bigoff,
		    bigsize, tx));
	} else {
		if (zopt_verbose >= 6) {
			(void) printf("writing offset %llx size %llx"
			    " txg %llx\n",
			    (u_longlong_t)bigoff,
			    (u_longlong_t)bigsize,
			    (u_longlong_t)txg);
		}
		dmu_write(os, dd.dd_bigobj, bigoff, bigsize, bigbuf, tx);
	}

	dmu_tx_commit(tx);

	/*
	 * Sanity check the stuff we just wrote.
	 */
	{
		void *packcheck = umem_alloc(packsize, UMEM_NOFAIL);
		void *bigcheck = umem_alloc(bigsize, UMEM_NOFAIL);

		VERIFY(0 == dmu_read(os, dd.dd_packobj, packoff,
		    packsize, packcheck, DMU_READ_PREFETCH));
		VERIFY(0 == dmu_read(os, dd.dd_bigobj, bigoff,
		    bigsize, bigcheck, DMU_READ_PREFETCH));

		ASSERT(bcmp(packbuf, packcheck, packsize) == 0);
		ASSERT(bcmp(bigbuf, bigcheck, bigsize) == 0);

		umem_free(packcheck, packsize);
		umem_free(bigcheck, bigsize);
	}

	umem_free(packbuf, packsize);
	umem_free(bigbuf, bigsize);
}

void
compare_and_update_pbbufs(uint64_t s, bufwad_t *packbuf, bufwad_t *bigbuf,
    uint64_t bigsize, uint64_t n, dmu_read_write_dir_t dd, uint64_t txg)
{
	uint64_t i;
	bufwad_t *pack;
	bufwad_t *bigH;
	bufwad_t *bigT;

	/*
	 * For each index from n to n + s, verify that the existing bufwad
	 * in packobj matches the bufwads at the head and tail of the
	 * corresponding chunk in bigobj.  Then update all three bufwads
	 * with the new values we want to write out.
	 */
	for (i = 0; i < s; i++) {
		/* LINTED */
		pack = (bufwad_t *)((char *)packbuf + i * sizeof (bufwad_t));
		/* LINTED */
		bigH = (bufwad_t *)((char *)bigbuf + i * dd.dd_chunk);
		/* LINTED */
		bigT = (bufwad_t *)((char *)bigH + dd.dd_chunk) - 1;

		ASSERT((uintptr_t)bigH - (uintptr_t)bigbuf < bigsize);
		ASSERT((uintptr_t)bigT - (uintptr_t)bigbuf < bigsize);

		if (pack->bw_txg > txg)
			fatal(0, "future leak: got %llx, open txg is %llx",
			    pack->bw_txg, txg);

		if (pack->bw_data != 0 && pack->bw_index != n + i)
			fatal(0, "wrong index: got %llx, wanted %llx+%llx",
			    pack->bw_index, n, i);

		if (bcmp(pack, bigH, sizeof (bufwad_t)) != 0)
			fatal(0, "pack/bigH mismatch in %p/%p", pack, bigH);

		if (bcmp(pack, bigT, sizeof (bufwad_t)) != 0)
			fatal(0, "pack/bigT mismatch in %p/%p", pack, bigT);

		pack->bw_index = n + i;
		pack->bw_txg = txg;
		pack->bw_data = 1 + ztest_random(-2ULL);

		*bigH = *pack;
		*bigT = *pack;
	}
}

void
ztest_dmu_read_write_zcopy(ztest_args_t *za)
{
	objset_t *os = za->za_os;
	dmu_read_write_dir_t dd;
	dmu_tx_t *tx;
	uint64_t i;
	int error;
	uint64_t n, s, txg;
	bufwad_t *packbuf, *bigbuf;
	uint64_t packoff, packsize, bigoff, bigsize;
	uint64_t regions = 997;
	uint64_t stride = 123456789ULL;
	uint64_t width = 9;
	dmu_buf_t *bonus_db;
	arc_buf_t **bigbuf_arcbufs;
	dmu_object_info_t *doi = &za->za_doi;

	/*
	 * This test uses two objects, packobj and bigobj, that are always
	 * updated together (i.e. in the same tx) so that their contents are
	 * in sync and can be compared.  Their contents relate to each other
	 * in a simple way: packobj is a dense array of 'bufwad' structures,
	 * while bigobj is a sparse array of the same bufwads.  Specifically,
	 * for any index n, there are three bufwads that should be identical:
	 *
	 *	packobj, at offset n * sizeof (bufwad_t)
	 *	bigobj, at the head of the nth chunk
	 *	bigobj, at the tail of the nth chunk
	 *
	 * The chunk size is set equal to bigobj block size so that
	 * dmu_assign_arcbuf() can be tested for object updates.
	 */

	/*
	 * Read the directory info.  If it's the first time, set things up.
	 */
	VERIFY(0 == dmu_read(os, ZTEST_DIROBJ, za->za_diroff,
	    sizeof (dd), &dd, DMU_READ_PREFETCH));
	if (dd.dd_chunk == 0) {
		ASSERT(dd.dd_packobj == 0);
		ASSERT(dd.dd_bigobj == 0);
		tx = dmu_tx_create(os);
		dmu_tx_hold_write(tx, ZTEST_DIROBJ, za->za_diroff, sizeof (dd));
		dmu_tx_hold_bonus(tx, DMU_NEW_OBJECT);
		error = dmu_tx_assign(tx, TXG_WAIT);
		if (error) {
			ztest_record_enospc("create r/w directory");
			dmu_tx_abort(tx);
			return;
		}

		dd.dd_packobj = dmu_object_alloc(os, DMU_OT_UINT64_OTHER, 0,
		    DMU_OT_NONE, 0, tx);
		dd.dd_bigobj = dmu_object_alloc(os, DMU_OT_UINT64_OTHER, 0,
		    DMU_OT_NONE, 0, tx);
		ztest_set_random_blocksize(os, dd.dd_packobj, tx);
		ztest_set_random_blocksize(os, dd.dd_bigobj, tx);

		VERIFY(dmu_object_info(os, dd.dd_bigobj, doi) == 0);
		ASSERT(doi->doi_data_block_size >= 2 * sizeof (bufwad_t));
		ASSERT(ISP2(doi->doi_data_block_size));
		dd.dd_chunk = doi->doi_data_block_size;

		dmu_write(os, ZTEST_DIROBJ, za->za_diroff, sizeof (dd), &dd,
		    tx);
		dmu_tx_commit(tx);
	} else {
		VERIFY(dmu_object_info(os, dd.dd_bigobj, doi) == 0);
		VERIFY(ISP2(doi->doi_data_block_size));
		VERIFY(dd.dd_chunk == doi->doi_data_block_size);
		VERIFY(dd.dd_chunk >= 2 * sizeof (bufwad_t));
	}

	/*
	 * Pick a random index and compute the offsets into packobj and bigobj.
	 */
	n = ztest_random(regions) * stride + ztest_random(width);
	s = 1 + ztest_random(width - 1);

	packoff = n * sizeof (bufwad_t);
	packsize = s * sizeof (bufwad_t);

	bigoff = n * dd.dd_chunk;
	bigsize = s * dd.dd_chunk;

	packbuf = umem_zalloc(packsize, UMEM_NOFAIL);
	bigbuf = umem_zalloc(bigsize, UMEM_NOFAIL);

	VERIFY(dmu_bonus_hold(os, dd.dd_bigobj, FTAG, &bonus_db) == 0);

	bigbuf_arcbufs = umem_zalloc(2 * s * sizeof (arc_buf_t *), UMEM_NOFAIL);

	/*
	 * Iteration 0 test zcopy for DB_UNCACHED dbufs.
	 * Iteration 1 test zcopy to already referenced dbufs.
	 * Iteration 2 test zcopy to dirty dbuf in the same txg.
	 * Iteration 3 test zcopy to dbuf dirty in previous txg.
	 * Iteration 4 test zcopy when dbuf is no longer dirty.
	 * Iteration 5 test zcopy when it can't be done.
	 * Iteration 6 one more zcopy write.
	 */
	for (i = 0; i < 7; i++) {
		uint64_t j;
		uint64_t off;

		/*
		 * In iteration 5 (i == 5) use arcbufs
		 * that don't match bigobj blksz to test
		 * dmu_assign_arcbuf() when it can't directly
		 * assign an arcbuf to a dbuf.
		 */
		for (j = 0; j < s; j++) {
			if (i != 5) {
				bigbuf_arcbufs[j] =
				    dmu_request_arcbuf(bonus_db,
				    dd.dd_chunk);
			} else {
				bigbuf_arcbufs[2 * j] =
				    dmu_request_arcbuf(bonus_db,
				    dd.dd_chunk / 2);
				bigbuf_arcbufs[2 * j + 1] =
				    dmu_request_arcbuf(bonus_db,
				    dd.dd_chunk / 2);
			}
		}

		/*
		 * Get a tx for the mods to both packobj and bigobj.
		 */
		tx = dmu_tx_create(os);

		dmu_tx_hold_write(tx, dd.dd_packobj, packoff, packsize);
		dmu_tx_hold_write(tx, dd.dd_bigobj, bigoff, bigsize);

		if (ztest_random(100) == 0) {
			error = -1;
		} else {
			error = dmu_tx_assign(tx, TXG_WAIT);
		}

		if (error) {
			if (error != -1) {
				ztest_record_enospc("dmu r/w range");
			}
			dmu_tx_abort(tx);
			umem_free(packbuf, packsize);
			umem_free(bigbuf, bigsize);
			for (j = 0; j < s; j++) {
				if (i != 5) {
					dmu_return_arcbuf(bigbuf_arcbufs[j]);
				} else {
					dmu_return_arcbuf(
					    bigbuf_arcbufs[2 * j]);
					dmu_return_arcbuf(
					    bigbuf_arcbufs[2 * j + 1]);
				}
			}
			umem_free(bigbuf_arcbufs, 2 * s * sizeof (arc_buf_t *));
			dmu_buf_rele(bonus_db, FTAG);
			return;
		}

		txg = dmu_tx_get_txg(tx);

		/*
		 * 50% of the time don't read objects in the 1st iteration to
		 * test dmu_assign_arcbuf() for the case when there're no
		 * existing dbufs for the specified offsets.
		 */
		if (i != 0 || ztest_random(2) != 0) {
			error = dmu_read(os, dd.dd_packobj, packoff,
			    packsize, packbuf, DMU_READ_PREFETCH);
			ASSERT3U(error, ==, 0);
			error = dmu_read(os, dd.dd_bigobj, bigoff, bigsize,
			    bigbuf, DMU_READ_PREFETCH);
			ASSERT3U(error, ==, 0);
		}
		compare_and_update_pbbufs(s, packbuf, bigbuf, bigsize,
		    n, dd, txg);

		/*
		 * We've verified all the old bufwads, and made new ones.
		 * Now write them out.
		 */
		dmu_write(os, dd.dd_packobj, packoff, packsize, packbuf, tx);
		if (zopt_verbose >= 6) {
			(void) printf("writing offset %llx size %llx"
			    " txg %llx\n",
			    (u_longlong_t)bigoff,
			    (u_longlong_t)bigsize,
			    (u_longlong_t)txg);
		}
		for (off = bigoff, j = 0; j < s; j++, off += dd.dd_chunk) {
			dmu_buf_t *dbt;
			if (i != 5) {
				bcopy((caddr_t)bigbuf + (off - bigoff),
				    bigbuf_arcbufs[j]->b_data, dd.dd_chunk);
			} else {
				bcopy((caddr_t)bigbuf + (off - bigoff),
				    bigbuf_arcbufs[2 * j]->b_data,
				    dd.dd_chunk / 2);
				bcopy((caddr_t)bigbuf + (off - bigoff) +
				    dd.dd_chunk / 2,
				    bigbuf_arcbufs[2 * j + 1]->b_data,
				    dd.dd_chunk / 2);
			}

			if (i == 1) {
				VERIFY(dmu_buf_hold(os, dd.dd_bigobj, off,
				    FTAG, &dbt) == 0);
			}
			if (i != 5) {
				dmu_assign_arcbuf(bonus_db, off,
				    bigbuf_arcbufs[j], tx);
			} else {
				dmu_assign_arcbuf(bonus_db, off,
				    bigbuf_arcbufs[2 * j], tx);
				dmu_assign_arcbuf(bonus_db,
				    off + dd.dd_chunk / 2,
				    bigbuf_arcbufs[2 * j + 1], tx);
			}
			if (i == 1) {
				dmu_buf_rele(dbt, FTAG);
			}
		}
		dmu_tx_commit(tx);

		/*
		 * Sanity check the stuff we just wrote.
		 */
		{
			void *packcheck = umem_alloc(packsize, UMEM_NOFAIL);
			void *bigcheck = umem_alloc(bigsize, UMEM_NOFAIL);

			VERIFY(0 == dmu_read(os, dd.dd_packobj, packoff,
			    packsize, packcheck, DMU_READ_PREFETCH));
			VERIFY(0 == dmu_read(os, dd.dd_bigobj, bigoff,
			    bigsize, bigcheck, DMU_READ_PREFETCH));

			ASSERT(bcmp(packbuf, packcheck, packsize) == 0);
			ASSERT(bcmp(bigbuf, bigcheck, bigsize) == 0);

			umem_free(packcheck, packsize);
			umem_free(bigcheck, bigsize);
		}
		if (i == 2) {
			txg_wait_open(dmu_objset_pool(os), 0);
		} else if (i == 3) {
			txg_wait_synced(dmu_objset_pool(os), 0);
		}
	}

	dmu_buf_rele(bonus_db, FTAG);
	umem_free(packbuf, packsize);
	umem_free(bigbuf, bigsize);
	umem_free(bigbuf_arcbufs, 2 * s * sizeof (arc_buf_t *));
}

void
ztest_dmu_check_future_leak(ztest_args_t *za)
{
	objset_t *os = za->za_os;
	dmu_buf_t *db;
	ztest_block_tag_t *bt;
	dmu_object_info_t *doi = &za->za_doi;

	/*
	 * Make sure that, if there is a write record in the bonus buffer
	 * of the ZTEST_DIROBJ, that the txg for this record is <= the
	 * last synced txg of the pool.
	 */
	VERIFY(dmu_bonus_hold(os, ZTEST_DIROBJ, FTAG, &db) == 0);
	za->za_dbuf = db;
	VERIFY(dmu_object_info(os, ZTEST_DIROBJ, doi) == 0);
	ASSERT3U(doi->doi_bonus_size, >=, sizeof (*bt));
	ASSERT3U(doi->doi_bonus_size, <=, db->db_size);
	ASSERT3U(doi->doi_bonus_size % sizeof (*bt), ==, 0);
	bt = (void *)((char *)db->db_data + doi->doi_bonus_size - sizeof (*bt));
	if (bt->bt_objset != 0) {
		ASSERT3U(bt->bt_objset, ==, dmu_objset_id(os));
		ASSERT3U(bt->bt_object, ==, ZTEST_DIROBJ);
		ASSERT3U(bt->bt_offset, ==, -1ULL);
		ASSERT3U(bt->bt_txg, <, spa_first_txg(za->za_spa));
	}
	dmu_buf_rele(db, FTAG);
	za->za_dbuf = NULL;
}

void
ztest_dmu_write_parallel(ztest_args_t *za)
{
	objset_t *os = za->za_os;
	ztest_block_tag_t *rbt = &za->za_rbt;
	ztest_block_tag_t *wbt = &za->za_wbt;
	const size_t btsize = sizeof (ztest_block_tag_t);
	dmu_buf_t *db;
	int b, error;
	int bs = ZTEST_DIROBJ_BLOCKSIZE;
	int do_free = 0;
	uint64_t off, txg, txg_how;
	mutex_t *lp;
	char osname[MAXNAMELEN];
<<<<<<< HEAD
	char *iobuf;
	blkptr_t blk;
=======
	char iobuf[SPA_MAXBLOCKSIZE];
	blkptr_t blk = { 0 };
>>>>>>> 390995db
	uint64_t blkoff;
	zbookmark_t zb;
	dmu_tx_t *tx = dmu_tx_create(os);
	dmu_buf_t *bonus_db;
	arc_buf_t *abuf = NULL;

	bzero(&blk, sizeof(blkptr_t));
	dmu_objset_name(os, osname);

	/*
	 * Have multiple threads write to large offsets in ZTEST_DIROBJ
	 * to verify that having multiple threads writing to the same object
	 * in parallel doesn't cause any trouble.
	 */
	if (ztest_random(4) == 0) {
		/*
		 * Do the bonus buffer instead of a regular block.
		 * We need a lock to serialize resize vs. others,
		 * so we hash on the objset ID.
		 */
		b = dmu_objset_id(os) % ZTEST_SYNC_LOCKS;
		off = -1ULL;
		dmu_tx_hold_bonus(tx, ZTEST_DIROBJ);
	} else {
		b = ztest_random(ZTEST_SYNC_LOCKS);
		off = za->za_diroff_shared + (b << SPA_MAXBLOCKSHIFT);
		if (ztest_random(4) == 0) {
			do_free = 1;
			dmu_tx_hold_free(tx, ZTEST_DIROBJ, off, bs);
		} else {
			dmu_tx_hold_write(tx, ZTEST_DIROBJ, off, bs);
		}
	}

	if (off != -1ULL && P2PHASE(off, bs) == 0 && !do_free &&
	    ztest_random(8) == 0) {
		VERIFY(dmu_bonus_hold(os, ZTEST_DIROBJ, FTAG, &bonus_db) == 0);
		abuf = dmu_request_arcbuf(bonus_db, bs);
	}

	txg_how = ztest_random(2) == 0 ? TXG_WAIT : TXG_NOWAIT;
	error = dmu_tx_assign(tx, txg_how);
	if (error) {
		if (error == ERESTART) {
			ASSERT(txg_how == TXG_NOWAIT);
			dmu_tx_wait(tx);
		} else {
			ztest_record_enospc("dmu write parallel");
		}
		dmu_tx_abort(tx);
		if (abuf != NULL) {
			dmu_return_arcbuf(abuf);
			dmu_buf_rele(bonus_db, FTAG);
		}
		return;
	}
	txg = dmu_tx_get_txg(tx);

	lp = &ztest_shared->zs_sync_lock[b];
	(void) mutex_lock(lp);

	wbt->bt_objset = dmu_objset_id(os);
	wbt->bt_object = ZTEST_DIROBJ;
	wbt->bt_offset = off;
	wbt->bt_txg = txg;
	wbt->bt_thread = za->za_instance;
	wbt->bt_seq = ztest_shared->zs_seq[b]++;	/* protected by lp */

	/*
	 * Occasionally, write an all-zero block to test the behavior
	 * of blocks that compress into holes.
	 */
	if (off != -1ULL && ztest_random(8) == 0)
		bzero(wbt, btsize);

	if (off == -1ULL) {
		dmu_object_info_t *doi = &za->za_doi;
		char *dboff;

		VERIFY(dmu_bonus_hold(os, ZTEST_DIROBJ, FTAG, &db) == 0);
		za->za_dbuf = db;
		dmu_object_info_from_db(db, doi);
		ASSERT3U(doi->doi_bonus_size, <=, db->db_size);
		ASSERT3U(doi->doi_bonus_size, >=, btsize);
		ASSERT3U(doi->doi_bonus_size % btsize, ==, 0);
		dboff = (char *)db->db_data + doi->doi_bonus_size - btsize;
		bcopy(dboff, rbt, btsize);
		if (rbt->bt_objset != 0) {
			ASSERT3U(rbt->bt_objset, ==, wbt->bt_objset);
			ASSERT3U(rbt->bt_object, ==, wbt->bt_object);
			ASSERT3U(rbt->bt_offset, ==, wbt->bt_offset);
			ASSERT3U(rbt->bt_txg, <=, wbt->bt_txg);
		}
		if (ztest_random(10) == 0) {
			int newsize = (ztest_random(db->db_size /
			    btsize) + 1) * btsize;

			ASSERT3U(newsize, >=, btsize);
			ASSERT3U(newsize, <=, db->db_size);
			VERIFY3U(dmu_set_bonus(db, newsize, tx), ==, 0);
			dboff = (char *)db->db_data + newsize - btsize;
		}
		dmu_buf_will_dirty(db, tx);
		bcopy(wbt, dboff, btsize);
		dmu_buf_rele(db, FTAG);
		za->za_dbuf = NULL;
	} else if (do_free) {
		VERIFY(dmu_free_range(os, ZTEST_DIROBJ, off, bs, tx) == 0);
	} else if (abuf == NULL) {
		dmu_write(os, ZTEST_DIROBJ, off, btsize, wbt, tx);
	} else {
		bcopy(wbt, abuf->b_data, btsize);
		dmu_assign_arcbuf(bonus_db, off, abuf, tx);
		dmu_buf_rele(bonus_db, FTAG);
	}

	(void) mutex_unlock(lp);

	if (ztest_random(1000) == 0)
		(void) poll(NULL, 0, 1); /* open dn_notxholds window */

	dmu_tx_commit(tx);

	if (ztest_random(10000) == 0)
		txg_wait_synced(dmu_objset_pool(os), txg);

	if (off == -1ULL || do_free)
		return;

	if (ztest_random(2) != 0)
		return;

	/*
	 * dmu_sync() the block we just wrote.
	 */
	(void) mutex_lock(lp);

	blkoff = P2ALIGN_TYPED(off, bs, uint64_t);
	error = dmu_buf_hold(os, ZTEST_DIROBJ, blkoff, FTAG, &db);
	za->za_dbuf = db;
	if (error) {
		(void) mutex_unlock(lp);
		return;
	}
	blkoff = off - blkoff;
	error = dmu_sync(NULL, db, &blk, txg, NULL, NULL);
	dmu_buf_rele(db, FTAG);
	za->za_dbuf = NULL;

	if (error) {
		(void) mutex_unlock(lp);
		return;
	}

	if (blk.blk_birth == 0)	{	/* concurrent free */
		(void) mutex_unlock(lp);
		return;
	}

	txg_suspend(dmu_objset_pool(os));

	(void) mutex_unlock(lp);

	ASSERT(blk.blk_fill == 1);
	ASSERT3U(BP_GET_TYPE(&blk), ==, DMU_OT_UINT64_OTHER);
	ASSERT3U(BP_GET_LEVEL(&blk), ==, 0);
	ASSERT3U(BP_GET_LSIZE(&blk), ==, bs);

	/*
	 * Read the block that dmu_sync() returned to make sure its contents
	 * match what we wrote.  We do this while still txg_suspend()ed
	 * to ensure that the block can't be reused before we read it.
	 */
	zb.zb_objset = dmu_objset_id(os);
	zb.zb_object = ZTEST_DIROBJ;
	zb.zb_level = 0;
	zb.zb_blkid = off / bs;
	error = zio_wait(zio_read(NULL, za->za_spa, &blk, iobuf, bs,
	    NULL, NULL, ZIO_PRIORITY_SYNC_READ, ZIO_FLAG_MUSTSUCCEED, &zb));
	ASSERT3U(error, ==, 0);

	txg_resume(dmu_objset_pool(os));

	bcopy(&iobuf[blkoff], rbt, btsize);

	if (rbt->bt_objset == 0)		/* concurrent free */
		return;

	if (wbt->bt_objset == 0)		/* all-zero overwrite */
		return;

	ASSERT3U(rbt->bt_objset, ==, wbt->bt_objset);
	ASSERT3U(rbt->bt_object, ==, wbt->bt_object);
	ASSERT3U(rbt->bt_offset, ==, wbt->bt_offset);

	/*
	 * The semantic of dmu_sync() is that we always push the most recent
	 * version of the data, so in the face of concurrent updates we may
	 * see a newer version of the block.  That's OK.
	 */
	ASSERT3U(rbt->bt_txg, >=, wbt->bt_txg);
	if (rbt->bt_thread == wbt->bt_thread)
		ASSERT3U(rbt->bt_seq, ==, wbt->bt_seq);
	else
		ASSERT3U(rbt->bt_seq, >, wbt->bt_seq);
}

/*
 * Verify that zap_{create,destroy,add,remove,update} work as expected.
 */
#define	ZTEST_ZAP_MIN_INTS	1
#define	ZTEST_ZAP_MAX_INTS	4
#define	ZTEST_ZAP_MAX_PROPS	1000

void
ztest_zap(ztest_args_t *za)
{
	objset_t *os = za->za_os;
	uint64_t object;
	uint64_t txg, last_txg;
	uint64_t value[ZTEST_ZAP_MAX_INTS];
	uint64_t zl_ints, zl_intsize, prop;
	int i, ints;
	dmu_tx_t *tx;
	char propname[100], txgname[100];
	int error;
	char osname[MAXNAMELEN];
	char *hc[2] = { "s.acl.h", ".s.open.h.hyLZlg" };

	dmu_objset_name(os, osname);

	/*
	 * Create a new object if necessary, and record it in the directory.
	 */
	VERIFY(0 == dmu_read(os, ZTEST_DIROBJ, za->za_diroff,
	    sizeof (uint64_t), &object, DMU_READ_PREFETCH));

	if (object == 0) {
		tx = dmu_tx_create(os);
		dmu_tx_hold_write(tx, ZTEST_DIROBJ, za->za_diroff,
		    sizeof (uint64_t));
		dmu_tx_hold_zap(tx, DMU_NEW_OBJECT, TRUE, NULL);
		error = dmu_tx_assign(tx, TXG_WAIT);
		if (error) {
			ztest_record_enospc("create zap test obj");
			dmu_tx_abort(tx);
			return;
		}
		object = zap_create(os, DMU_OT_ZAP_OTHER, DMU_OT_NONE, 0, tx);
		if (error) {
			fatal(0, "zap_create('%s', %llu) = %d",
			    osname, object, error);
		}
		ASSERT(object != 0);
		dmu_write(os, ZTEST_DIROBJ, za->za_diroff,
		    sizeof (uint64_t), &object, tx);
		/*
		 * Generate a known hash collision, and verify that
		 * we can lookup and remove both entries.
		 */
		for (i = 0; i < 2; i++) {
			value[i] = i;
			error = zap_add(os, object, hc[i], sizeof (uint64_t),
			    1, &value[i], tx);
			ASSERT3U(error, ==, 0);
		}
		for (i = 0; i < 2; i++) {
			error = zap_add(os, object, hc[i], sizeof (uint64_t),
			    1, &value[i], tx);
			ASSERT3U(error, ==, EEXIST);
			error = zap_length(os, object, hc[i],
			    &zl_intsize, &zl_ints);
			ASSERT3U(error, ==, 0);
			ASSERT3U(zl_intsize, ==, sizeof (uint64_t));
			ASSERT3U(zl_ints, ==, 1);
		}
		for (i = 0; i < 2; i++) {
			error = zap_remove(os, object, hc[i], tx);
			ASSERT3U(error, ==, 0);
		}

		dmu_tx_commit(tx);
	}

	ints = MAX(ZTEST_ZAP_MIN_INTS, object % ZTEST_ZAP_MAX_INTS);

	prop = ztest_random(ZTEST_ZAP_MAX_PROPS);
	(void) sprintf(propname, "prop_%llu", (u_longlong_t)prop);
	(void) sprintf(txgname, "txg_%llu", (u_longlong_t)prop);
	bzero(value, sizeof (value));
	last_txg = 0;

	/*
	 * If these zap entries already exist, validate their contents.
	 */
	error = zap_length(os, object, txgname, &zl_intsize, &zl_ints);
	if (error == 0) {
		ASSERT3U(zl_intsize, ==, sizeof (uint64_t));
		ASSERT3U(zl_ints, ==, 1);

		VERIFY(zap_lookup(os, object, txgname, zl_intsize,
		    zl_ints, &last_txg) == 0);

		VERIFY(zap_length(os, object, propname, &zl_intsize,
		    &zl_ints) == 0);

		ASSERT3U(zl_intsize, ==, sizeof (uint64_t));
		ASSERT3U(zl_ints, ==, ints);

		VERIFY(zap_lookup(os, object, propname, zl_intsize,
		    zl_ints, value) == 0);

		for (i = 0; i < ints; i++) {
			ASSERT3U(value[i], ==, last_txg + object + i);
		}
	} else {
		ASSERT3U(error, ==, ENOENT);
	}

	/*
	 * Atomically update two entries in our zap object.
	 * The first is named txg_%llu, and contains the txg
	 * in which the property was last updated.  The second
	 * is named prop_%llu, and the nth element of its value
	 * should be txg + object + n.
	 */
	tx = dmu_tx_create(os);
	dmu_tx_hold_zap(tx, object, TRUE, NULL);
	error = dmu_tx_assign(tx, TXG_WAIT);
	if (error) {
		ztest_record_enospc("create zap entry");
		dmu_tx_abort(tx);
		return;
	}
	txg = dmu_tx_get_txg(tx);

	if (last_txg > txg)
		fatal(0, "zap future leak: old %llu new %llu", last_txg, txg);

	for (i = 0; i < ints; i++)
		value[i] = txg + object + i;

	error = zap_update(os, object, txgname, sizeof (uint64_t), 1, &txg, tx);
	if (error)
		fatal(0, "zap_update('%s', %llu, '%s') = %d",
		    osname, object, txgname, error);

	error = zap_update(os, object, propname, sizeof (uint64_t),
	    ints, value, tx);
	if (error)
		fatal(0, "zap_update('%s', %llu, '%s') = %d",
		    osname, object, propname, error);

	dmu_tx_commit(tx);

	/*
	 * Remove a random pair of entries.
	 */
	prop = ztest_random(ZTEST_ZAP_MAX_PROPS);
	(void) sprintf(propname, "prop_%llu", (u_longlong_t)prop);
	(void) sprintf(txgname, "txg_%llu", (u_longlong_t)prop);

	error = zap_length(os, object, txgname, &zl_intsize, &zl_ints);

	if (error == ENOENT)
		return;

	ASSERT3U(error, ==, 0);

	tx = dmu_tx_create(os);
	dmu_tx_hold_zap(tx, object, TRUE, NULL);
	error = dmu_tx_assign(tx, TXG_WAIT);
	if (error) {
		ztest_record_enospc("remove zap entry");
		dmu_tx_abort(tx);
		return;
	}
	error = zap_remove(os, object, txgname, tx);
	if (error)
		fatal(0, "zap_remove('%s', %llu, '%s') = %d",
		    osname, object, txgname, error);

	error = zap_remove(os, object, propname, tx);
	if (error)
		fatal(0, "zap_remove('%s', %llu, '%s') = %d",
		    osname, object, propname, error);

	dmu_tx_commit(tx);

	/*
	 * Once in a while, destroy the object.
	 */
	if (ztest_random(1000) != 0)
		return;

	tx = dmu_tx_create(os);
	dmu_tx_hold_write(tx, ZTEST_DIROBJ, za->za_diroff, sizeof (uint64_t));
	dmu_tx_hold_free(tx, object, 0, DMU_OBJECT_END);
	error = dmu_tx_assign(tx, TXG_WAIT);
	if (error) {
		ztest_record_enospc("destroy zap object");
		dmu_tx_abort(tx);
		return;
	}
	error = zap_destroy(os, object, tx);
	if (error)
		fatal(0, "zap_destroy('%s', %llu) = %d",
		    osname, object, error);
	object = 0;
	dmu_write(os, ZTEST_DIROBJ, za->za_diroff, sizeof (uint64_t),
	    &object, tx);
	dmu_tx_commit(tx);
}

void
ztest_zap_parallel(ztest_args_t *za)
{
	objset_t *os = za->za_os;
	uint64_t txg, object, count, wsize, wc, zl_wsize, zl_wc;
	dmu_tx_t *tx;
	int i, namelen, error;
	char name[20], string_value[20];
	void *data;

	/*
	 * Generate a random name of the form 'xxx.....' where each
	 * x is a random printable character and the dots are dots.
	 * There are 94 such characters, and the name length goes from
	 * 6 to 20, so there are 94^3 * 15 = 12,458,760 possible names.
	 */
	namelen = ztest_random(sizeof (name) - 5) + 5 + 1;

	for (i = 0; i < 3; i++)
		name[i] = '!' + ztest_random('~' - '!' + 1);
	for (; i < namelen - 1; i++)
		name[i] = '.';
	name[i] = '\0';

	if (ztest_random(2) == 0)
		object = ZTEST_MICROZAP_OBJ;
	else
		object = ZTEST_FATZAP_OBJ;

	if ((namelen & 1) || object == ZTEST_MICROZAP_OBJ) {
		wsize = sizeof (txg);
		wc = 1;
		data = &txg;
	} else {
		wsize = 1;
		wc = namelen;
		data = string_value;
	}

	count = -1ULL;
	VERIFY(zap_count(os, object, &count) == 0);
	ASSERT(count != -1ULL);

	/*
	 * Select an operation: length, lookup, add, update, remove.
	 */
	i = ztest_random(5);

	if (i >= 2) {
		tx = dmu_tx_create(os);
		dmu_tx_hold_zap(tx, object, TRUE, NULL);
		error = dmu_tx_assign(tx, TXG_WAIT);
		if (error) {
			ztest_record_enospc("zap parallel");
			dmu_tx_abort(tx);
			return;
		}
		txg = dmu_tx_get_txg(tx);
		bcopy(name, string_value, namelen);
	} else {
		tx = NULL;
		txg = 0;
		bzero(string_value, namelen);
	}

	switch (i) {

	case 0:
		error = zap_length(os, object, name, &zl_wsize, &zl_wc);
		if (error == 0) {
			ASSERT3U(wsize, ==, zl_wsize);
			ASSERT3U(wc, ==, zl_wc);
		} else {
			ASSERT3U(error, ==, ENOENT);
		}
		break;

	case 1:
		error = zap_lookup(os, object, name, wsize, wc, data);
		if (error == 0) {
			if (data == string_value &&
			    bcmp(name, data, namelen) != 0)
				fatal(0, "name '%s' != val '%s' len %d",
				    name, data, namelen);
		} else {
			ASSERT3U(error, ==, ENOENT);
		}
		break;

	case 2:
		error = zap_add(os, object, name, wsize, wc, data, tx);
		ASSERT(error == 0 || error == EEXIST);
		break;

	case 3:
		VERIFY(zap_update(os, object, name, wsize, wc, data, tx) == 0);
		break;

	case 4:
		error = zap_remove(os, object, name, tx);
		ASSERT(error == 0 || error == ENOENT);
		break;
	}

	if (tx != NULL)
		dmu_tx_commit(tx);
}

void
ztest_dsl_prop_get_set(ztest_args_t *za)
{
	objset_t *os = za->za_os;
	int i, inherit;
	uint64_t value;
	const char *prop, *valname;
	char setpoint[MAXPATHLEN];
	char osname[MAXNAMELEN];
	int error;

	(void) rw_rdlock(&ztest_shared->zs_name_lock);

	dmu_objset_name(os, osname);

	for (i = 0; i < 2; i++) {
		if (i == 0) {
			prop = "checksum";
			value = ztest_random_checksum();
			inherit = (value == ZIO_CHECKSUM_INHERIT);
		} else {
			prop = "compression";
			value = ztest_random_compress();
			inherit = (value == ZIO_COMPRESS_INHERIT);
		}

		error = dsl_prop_set(osname, prop, sizeof (value),
		    !inherit, &value);

		if (error == ENOSPC) {
			ztest_record_enospc("dsl_prop_set");
			break;
		}

		ASSERT3U(error, ==, 0);

		VERIFY3U(dsl_prop_get(osname, prop, sizeof (value),
		    1, &value, setpoint), ==, 0);

		if (i == 0)
			valname = zio_checksum_table[value].ci_name;
		else
			valname = zio_compress_table[value].ci_name;

		if (zopt_verbose >= 6) {
			(void) printf("%s %s = %s for '%s'\n",
			    osname, prop, valname, setpoint);
		}
	}

	(void) rw_unlock(&ztest_shared->zs_name_lock);
}

/*
 * Inject random faults into the on-disk data.
 */
void
ztest_fault_inject(ztest_args_t *za)
{
	int fd;
	uint64_t offset;
	uint64_t leaves = MAX(zopt_mirrors, 1) * zopt_raidz;
	uint64_t bad = 0x1990c0ffeedecadeull;
	uint64_t top, leaf;
	char path0[MAXPATHLEN];
	char pathrand[MAXPATHLEN];
	size_t fsize;
	spa_t *spa = za->za_spa;
	int bshift = SPA_MAXBLOCKSHIFT + 2;	/* don't scrog all labels */
	int iters = 1000;
	int maxfaults = zopt_maxfaults;
	vdev_t *vd0 = NULL;
	uint64_t guid0 = 0;

	ASSERT(leaves >= 1);

	/*
	 * We need SCL_STATE here because we're going to look at vd0->vdev_tsd.
	 */
	spa_config_enter(spa, SCL_STATE, FTAG, RW_READER);

	if (ztest_random(2) == 0) {
		/*
		 * Inject errors on a normal data device.
		 */
		top = ztest_random(spa->spa_root_vdev->vdev_children);
		leaf = ztest_random(leaves);

		/*
		 * Generate paths to the first leaf in this top-level vdev,
		 * and to the random leaf we selected.  We'll induce transient
		 * write failures and random online/offline activity on leaf 0,
		 * and we'll write random garbage to the randomly chosen leaf.
		 */
		(void) snprintf(path0, sizeof (path0), ztest_dev_template,
		    zopt_dir, zopt_pool, top * leaves + 0);
		(void) snprintf(pathrand, sizeof (pathrand), ztest_dev_template,
		    zopt_dir, zopt_pool, top * leaves + leaf);

		vd0 = vdev_lookup_by_path(spa->spa_root_vdev, path0);
		if (vd0 != NULL && maxfaults != 1) {
			/*
			 * Make vd0 explicitly claim to be unreadable,
			 * or unwriteable, or reach behind its back
			 * and close the underlying fd.  We can do this if
			 * maxfaults == 0 because we'll fail and reexecute,
			 * and we can do it if maxfaults >= 2 because we'll
			 * have enough redundancy.  If maxfaults == 1, the
			 * combination of this with injection of random data
			 * corruption below exceeds the pool's fault tolerance.
			 */
			vdev_file_t *vf = vd0->vdev_tsd;

			if (vf != NULL && ztest_random(3) == 0) {
				(void) close(vf->vf_vnode->v_fd);
				vf->vf_vnode->v_fd = -1;
			} else if (ztest_random(2) == 0) {
				vd0->vdev_cant_read = B_TRUE;
			} else {
				vd0->vdev_cant_write = B_TRUE;
			}
			guid0 = vd0->vdev_guid;
		}
	} else {
		/*
		 * Inject errors on an l2cache device.
		 */
		spa_aux_vdev_t *sav = &spa->spa_l2cache;

		if (sav->sav_count == 0) {
			spa_config_exit(spa, SCL_STATE, FTAG);
			return;
		}
		vd0 = sav->sav_vdevs[ztest_random(sav->sav_count)];
		guid0 = vd0->vdev_guid;
		(void) strcpy(path0, vd0->vdev_path);
		(void) strcpy(pathrand, vd0->vdev_path);

		leaf = 0;
		leaves = 1;
		maxfaults = INT_MAX;	/* no limit on cache devices */
	}

	spa_config_exit(spa, SCL_STATE, FTAG);

	if (maxfaults == 0)
		return;

	/*
	 * If we can tolerate two or more faults, randomly online/offline vd0.
	 */
	if (maxfaults >= 2 && guid0 != 0) {
		if (ztest_random(10) < 6) {
			int flags = (ztest_random(2) == 0 ?
			    ZFS_OFFLINE_TEMPORARY : 0);
			VERIFY(vdev_offline(spa, guid0, flags) != EBUSY);
		} else {
			(void) vdev_online(spa, guid0, 0, NULL);
		}
	}

	/*
	 * We have at least single-fault tolerance, so inject data corruption.
	 */
	fd = open(pathrand, O_RDWR);

	if (fd == -1)	/* we hit a gap in the device namespace */
		return;

	fsize = lseek(fd, 0, SEEK_END);

	while (--iters != 0) {
		offset = ztest_random(fsize / (leaves << bshift)) *
		    (leaves << bshift) + (leaf << bshift) +
		    (ztest_random(1ULL << (bshift - 1)) & -8ULL);

		if (offset >= fsize)
			continue;

		if (zopt_verbose >= 6)
			(void) printf("injecting bad word into %s,"
			    " offset 0x%llx\n", pathrand, (u_longlong_t)offset);

		if (pwrite(fd, &bad, sizeof (bad), offset) != sizeof (bad))
			fatal(1, "can't inject bad word at 0x%llx in %s",
			    offset, pathrand);
	}

	(void) close(fd);
}

/*
 * Scrub the pool.
 */
void
ztest_scrub(ztest_args_t *za)
{
	spa_t *spa = za->za_spa;

	(void) spa_scrub(spa, POOL_SCRUB_EVERYTHING);
	(void) poll(NULL, 0, 1000); /* wait a second, then force a restart */
	(void) spa_scrub(spa, POOL_SCRUB_EVERYTHING);
}

/*
 * Rename the pool to a different name and then rename it back.
 */
void
ztest_spa_rename(ztest_args_t *za)
{
	char *oldname, *newname;
	int error;
	spa_t *spa;

	(void) rw_wrlock(&ztest_shared->zs_name_lock);

	oldname = za->za_pool;
	newname = umem_alloc(strlen(oldname) + 5, UMEM_NOFAIL);
	(void) strcpy(newname, oldname);
	(void) strcat(newname, "_tmp");

	/*
	 * Do the rename
	 */
	error = spa_rename(oldname, newname);
	if (error)
		fatal(0, "spa_rename('%s', '%s') = %d", oldname,
		    newname, error);

	/*
	 * Try to open it under the old name, which shouldn't exist
	 */
	error = spa_open(oldname, &spa, FTAG);
	if (error != ENOENT)
		fatal(0, "spa_open('%s') = %d", oldname, error);

	/*
	 * Open it under the new name and make sure it's still the same spa_t.
	 */
	error = spa_open(newname, &spa, FTAG);
	if (error != 0)
		fatal(0, "spa_open('%s') = %d", newname, error);

	ASSERT(spa == za->za_spa);
	spa_close(spa, FTAG);

	/*
	 * Rename it back to the original
	 */
	error = spa_rename(newname, oldname);
	if (error)
		fatal(0, "spa_rename('%s', '%s') = %d", newname,
		    oldname, error);

	/*
	 * Make sure it can still be opened
	 */
	error = spa_open(oldname, &spa, FTAG);
	if (error != 0)
		fatal(0, "spa_open('%s') = %d", oldname, error);

	ASSERT(spa == za->za_spa);
	spa_close(spa, FTAG);

	umem_free(newname, strlen(newname) + 1);

	(void) rw_unlock(&ztest_shared->zs_name_lock);
}


/*
 * Completely obliterate one disk.
 */
static void
ztest_obliterate_one_disk(uint64_t vdev)
{
	int fd;
	char dev_name[MAXPATHLEN], copy_name[MAXPATHLEN];
	size_t fsize;

	if (zopt_maxfaults < 2)
		return;

	(void) sprintf(dev_name, ztest_dev_template, zopt_dir, zopt_pool, vdev);
	(void) snprintf(copy_name, MAXPATHLEN, "%s.old", dev_name);

	fd = open(dev_name, O_RDWR);

	if (fd == -1)
		fatal(1, "can't open %s", dev_name);

	/*
	 * Determine the size.
	 */
	fsize = lseek(fd, 0, SEEK_END);

	(void) close(fd);

	/*
	 * Rename the old device to dev_name.old (useful for debugging).
	 */
	VERIFY(rename(dev_name, copy_name) == 0);

	/*
	 * Create a new one.
	 */
	VERIFY((fd = open(dev_name, O_RDWR | O_CREAT | O_TRUNC, 0666)) >= 0);
	VERIFY(ftruncate(fd, fsize) == 0);
	(void) close(fd);
}

static void
ztest_replace_one_disk(spa_t *spa, uint64_t vdev)
{
	char dev_name[MAXPATHLEN];
	nvlist_t *root;
	int error;
	uint64_t guid;
	vdev_t *vd;

	(void) sprintf(dev_name, ztest_dev_template, zopt_dir, zopt_pool, vdev);

	/*
	 * Build the nvlist describing dev_name.
	 */
	root = make_vdev_root(dev_name, NULL, 0, 0, 0, 0, 0, 1);

	spa_config_enter(spa, SCL_VDEV, FTAG, RW_READER);
	if ((vd = vdev_lookup_by_path(spa->spa_root_vdev, dev_name)) == NULL)
		guid = 0;
	else
		guid = vd->vdev_guid;
	spa_config_exit(spa, SCL_VDEV, FTAG);
	error = spa_vdev_attach(spa, guid, root, B_TRUE);
	if (error != 0 &&
	    error != EBUSY &&
	    error != ENOTSUP &&
	    error != ENODEV &&
	    error != EDOM)
		fatal(0, "spa_vdev_attach(in-place) = %d", error);

	nvlist_free(root);
}

static void
ztest_verify_blocks(char *pool)
{
	int status;
	char zdb[MAXPATHLEN + MAXNAMELEN + 20];
	char zbuf[1024];
	char *bin;
	char *ztest;
	char *isa;
	int isalen;
	FILE *fp;

	(void) realpath(getexecname(), zdb);

	/* zdb lives in /usr/sbin, while ztest lives in /usr/bin */
	bin = strstr(zdb, "/usr/bin/");
	ztest = strstr(bin, "/ztest");
	isa = bin + 8;
	isalen = ztest - isa;
	isa = strdup(isa);
	/* LINTED */
	(void) sprintf(bin,
	    "/usr/sbin%.*s/zdb -bcc%s%s -U /tmp/zpool.cache %s",
	    isalen,
	    isa,
	    zopt_verbose >= 3 ? "s" : "",
	    zopt_verbose >= 4 ? "v" : "",
	    pool);
	free(isa);

	if (zopt_verbose >= 5)
		(void) printf("Executing %s\n", strstr(zdb, "zdb "));

	fp = popen(zdb, "r");

	while (fgets(zbuf, sizeof (zbuf), fp) != NULL)
		if (zopt_verbose >= 3)
			(void) printf("%s", zbuf);

	status = pclose(fp);

	if (status == 0)
		return;

	ztest_dump_core = 0;
	if (WIFEXITED(status))
		fatal(0, "'%s' exit code %d", zdb, WEXITSTATUS(status));
	else
		fatal(0, "'%s' died with signal %d", zdb, WTERMSIG(status));
}

static void
ztest_walk_pool_directory(char *header)
{
	spa_t *spa = NULL;

	if (zopt_verbose >= 6)
		(void) printf("%s\n", header);

	mutex_enter(&spa_namespace_lock);
	while ((spa = spa_next(spa)) != NULL)
		if (zopt_verbose >= 6)
			(void) printf("\t%s\n", spa_name(spa));
	mutex_exit(&spa_namespace_lock);
}

static void
ztest_spa_import_export(char *oldname, char *newname)
{
	nvlist_t *config, *newconfig;
	uint64_t pool_guid;
	spa_t *spa;
	int error;

	if (zopt_verbose >= 4) {
		(void) printf("import/export: old = %s, new = %s\n",
		    oldname, newname);
	}

	/*
	 * Clean up from previous runs.
	 */
	(void) spa_destroy(newname);

	/*
	 * Get the pool's configuration and guid.
	 */
	error = spa_open(oldname, &spa, FTAG);
	if (error)
		fatal(0, "spa_open('%s') = %d", oldname, error);

	/*
	 * Kick off a scrub to tickle scrub/export races.
	 */
	if (ztest_random(2) == 0)
		(void) spa_scrub(spa, POOL_SCRUB_EVERYTHING);

	pool_guid = spa_guid(spa);
	spa_close(spa, FTAG);

	ztest_walk_pool_directory("pools before export");

	/*
	 * Export it.
	 */
	error = spa_export(oldname, &config, B_FALSE, B_FALSE);
	if (error)
		fatal(0, "spa_export('%s') = %d", oldname, error);

	ztest_walk_pool_directory("pools after export");

	/*
	 * Try to import it.
	 */
	newconfig = spa_tryimport(config);
	ASSERT(newconfig != NULL);
	nvlist_free(newconfig);

	/*
	 * Import it under the new name.
	 */
	error = spa_import(newname, config, NULL);
	if (error)
		fatal(0, "spa_import('%s') = %d", newname, error);

	ztest_walk_pool_directory("pools after import");

	/*
	 * Try to import it again -- should fail with EEXIST.
	 */
	error = spa_import(newname, config, NULL);
	if (error != EEXIST)
		fatal(0, "spa_import('%s') twice", newname);

	/*
	 * Try to import it under a different name -- should fail with EEXIST.
	 */
	error = spa_import(oldname, config, NULL);
	if (error != EEXIST)
		fatal(0, "spa_import('%s') under multiple names", newname);

	/*
	 * Verify that the pool is no longer visible under the old name.
	 */
	error = spa_open(oldname, &spa, FTAG);
	if (error != ENOENT)
		fatal(0, "spa_open('%s') = %d", newname, error);

	/*
	 * Verify that we can open and close the pool using the new name.
	 */
	error = spa_open(newname, &spa, FTAG);
	if (error)
		fatal(0, "spa_open('%s') = %d", newname, error);
	ASSERT(pool_guid == spa_guid(spa));
	spa_close(spa, FTAG);

	nvlist_free(config);
}

static void
ztest_resume(spa_t *spa)
{
	if (spa_suspended(spa)) {
		spa_vdev_state_enter(spa);
		vdev_clear(spa, NULL);
		(void) spa_vdev_state_exit(spa, NULL, 0);
		(void) zio_resume(spa);
	}
}

static void *
ztest_resume_thread(void *arg)
{
	spa_t *spa = arg;

	while (!ztest_exiting) {
		(void) poll(NULL, 0, 1000);
		ztest_resume(spa);
	}
	return (NULL);
}

static void *
ztest_thread(void *arg)
{
	ztest_args_t *za = arg;
	ztest_shared_t *zs = ztest_shared;
	hrtime_t now, functime;
	ztest_info_t *zi;
	int f, i;

	while ((now = gethrtime()) < za->za_stop) {
		/*
		 * See if it's time to force a crash.
		 */
		if (now > za->za_kill) {
			zs->zs_alloc = spa_get_alloc(za->za_spa);
			zs->zs_space = spa_get_space(za->za_spa);
			(void) kill(getpid(), SIGKILL);
		}

		/*
		 * Pick a random function.
		 */
		f = ztest_random(ZTEST_FUNCS);
		zi = &zs->zs_info[f];

		/*
		 * Decide whether to call it, based on the requested frequency.
		 */
		if (zi->zi_call_target == 0 ||
		    (double)zi->zi_call_total / zi->zi_call_target >
		    (double)(now - zs->zs_start_time) / (zopt_time * NANOSEC))
			continue;

		atomic_add_64(&zi->zi_calls, 1);
		atomic_add_64(&zi->zi_call_total, 1);

		za->za_diroff = (za->za_instance * ZTEST_FUNCS + f) *
		    ZTEST_DIRSIZE;
		za->za_diroff_shared = (1ULL << 63);

		for (i = 0; i < zi->zi_iters; i++)
			zi->zi_func(za);

		functime = gethrtime() - now;

		atomic_add_64(&zi->zi_call_time, functime);

		if (zopt_verbose >= 4) {
			Dl_info dli;
			(void) dladdr((void *)zi->zi_func, &dli);
			(void) printf("%6.2f sec in %s\n",
			    (double)functime / NANOSEC, dli.dli_sname);
		}

		/*
		 * If we're getting ENOSPC with some regularity, stop.
		 */
		if (zs->zs_enospc_count > 10)
			break;
	}

	return (NULL);
}

/*
 * Kick off threads to run tests on all datasets in parallel.
 */
static void
ztest_run(char *pool)
{
	int t, d, error;
	ztest_shared_t *zs = ztest_shared;
	ztest_args_t *za;
	spa_t *spa;
	char name[100];
	thread_t resume_tid;

	ztest_exiting = B_FALSE;

	(void) _mutex_init(&zs->zs_vdev_lock, USYNC_THREAD, NULL);
	(void) rwlock_init(&zs->zs_name_lock, USYNC_THREAD, NULL);

	for (t = 0; t < ZTEST_SYNC_LOCKS; t++)
		(void) _mutex_init(&zs->zs_sync_lock[t], USYNC_THREAD, NULL);

	/*
	 * Destroy one disk before we even start.
	 * It's mirrored, so everything should work just fine.
	 * This makes us exercise fault handling very early in spa_load().
	 */
	ztest_obliterate_one_disk(0);

	/*
	 * Verify that the sum of the sizes of all blocks in the pool
	 * equals the SPA's allocated space total.
	 */
	ztest_verify_blocks(pool);

	/*
	 * Kick off a replacement of the disk we just obliterated.
	 */
	kernel_init(FREAD | FWRITE);
	VERIFY(spa_open(pool, &spa, FTAG) == 0);
	ztest_replace_one_disk(spa, 0);
	if (zopt_verbose >= 5)
		show_pool_stats(spa);
	spa_close(spa, FTAG);
	kernel_fini();

	kernel_init(FREAD | FWRITE);

	/*
	 * Verify that we can export the pool and reimport it under a
	 * different name.
	 */
	if (ztest_random(2) == 0) {
		(void) snprintf(name, 100, "%s_import", pool);
		ztest_spa_import_export(pool, name);
		ztest_spa_import_export(name, pool);
	}

	/*
	 * Verify that we can loop over all pools.
	 */
	mutex_enter(&spa_namespace_lock);
	for (spa = spa_next(NULL); spa != NULL; spa = spa_next(spa)) {
		if (zopt_verbose > 3) {
			(void) printf("spa_next: found %s\n", spa_name(spa));
		}
	}
	mutex_exit(&spa_namespace_lock);

	/*
	 * Open our pool.
	 */
	VERIFY(spa_open(pool, &spa, FTAG) == 0);

	/*
	 * We don't expect the pool to suspend unless maxfaults == 0,
	 * in which case ztest_fault_inject() temporarily takes away
	 * the only valid replica.
	 */
	if (zopt_maxfaults == 0)
		spa->spa_failmode = ZIO_FAILURE_MODE_WAIT;
	else
		spa->spa_failmode = ZIO_FAILURE_MODE_PANIC;

	/*
	 * Create a thread to periodically resume suspended I/O.
	 */
	VERIFY(thr_create(0, 0, ztest_resume_thread, spa, THR_BOUND,
	    &resume_tid) == 0);

	/*
	 * Verify that we can safely inquire about about any object,
	 * whether it's allocated or not.  To make it interesting,
	 * we probe a 5-wide window around each power of two.
	 * This hits all edge cases, including zero and the max.
	 */
	for (t = 0; t < 64; t++) {
		for (d = -5; d <= 5; d++) {
			error = dmu_object_info(spa->spa_meta_objset,
			    (1ULL << t) + d, NULL);
			ASSERT(error == 0 || error == ENOENT ||
			    error == EINVAL);
		}
	}

	/*
	 * Now kick off all the tests that run in parallel.
	 */
	zs->zs_enospc_count = 0;

	za = umem_zalloc(zopt_threads * sizeof (ztest_args_t), UMEM_NOFAIL);

	if (zopt_verbose >= 4)
		(void) printf("starting main threads...\n");

	za[0].za_start = gethrtime();
	za[0].za_stop = za[0].za_start + zopt_passtime * NANOSEC;
	za[0].za_stop = MIN(za[0].za_stop, zs->zs_stop_time);
	za[0].za_kill = za[0].za_stop;
	if (ztest_random(100) < zopt_killrate)
		za[0].za_kill -= ztest_random(zopt_passtime * NANOSEC);

	for (t = 0; t < zopt_threads; t++) {
		d = t % zopt_datasets;

		(void) strcpy(za[t].za_pool, pool);
		za[t].za_os = za[d].za_os;
		za[t].za_spa = spa;
		za[t].za_zilog = za[d].za_zilog;
		za[t].za_instance = t;
		za[t].za_random = ztest_random(-1ULL);
		za[t].za_start = za[0].za_start;
		za[t].za_stop = za[0].za_stop;
		za[t].za_kill = za[0].za_kill;

		if (t < zopt_datasets) {
			int test_future = FALSE;
			(void) rw_rdlock(&ztest_shared->zs_name_lock);
			(void) snprintf(name, 100, "%s/%s_%d", pool, pool, d);
			error = dmu_objset_create(name, DMU_OST_OTHER, NULL, 0,
			    ztest_create_cb, NULL);
			if (error == EEXIST) {
				test_future = TRUE;
			} else if (error == ENOSPC) {
				zs->zs_enospc_count++;
				(void) rw_unlock(&ztest_shared->zs_name_lock);
				break;
			} else if (error != 0) {
				fatal(0, "dmu_objset_create(%s) = %d",
				    name, error);
			}
			error = dmu_objset_open(name, DMU_OST_OTHER,
			    DS_MODE_USER, &za[d].za_os);
			if (error)
				fatal(0, "dmu_objset_open('%s') = %d",
				    name, error);
			(void) rw_unlock(&ztest_shared->zs_name_lock);
			if (test_future)
				ztest_dmu_check_future_leak(&za[t]);
			zil_replay(za[d].za_os, za[d].za_os,
			    ztest_replay_vector);
			za[d].za_zilog = zil_open(za[d].za_os, NULL);
		}

		VERIFY(thr_create(0, 0, ztest_thread, &za[t], THR_BOUND,
		    &za[t].za_thread) == 0);
	}

	while (--t >= 0) {
		VERIFY(thr_join(za[t].za_thread, NULL, NULL) == 0);
		if (t < zopt_datasets) {
			zil_close(za[t].za_zilog);
			dmu_objset_close(za[t].za_os);
		}
	}

	if (zopt_verbose >= 3)
		show_pool_stats(spa);

	txg_wait_synced(spa_get_dsl(spa), 0);

	zs->zs_alloc = spa_get_alloc(spa);
	zs->zs_space = spa_get_space(spa);

	/*
	 * If we had out-of-space errors, destroy a random objset.
	 */
	if (zs->zs_enospc_count != 0) {
		(void) rw_rdlock(&ztest_shared->zs_name_lock);
		d = (int)ztest_random(zopt_datasets);
		(void) snprintf(name, 100, "%s/%s_%d", pool, pool, d);
		if (zopt_verbose >= 3)
			(void) printf("Destroying %s to free up space\n", name);

		/* Cleanup any non-standard clones and snapshots */
		ztest_dsl_dataset_cleanup(name, za[d].za_instance);

		(void) dmu_objset_find(name, ztest_destroy_cb, &za[d],
		    DS_FIND_SNAPSHOTS | DS_FIND_CHILDREN);
		(void) rw_unlock(&ztest_shared->zs_name_lock);
	}

	txg_wait_synced(spa_get_dsl(spa), 0);

	umem_free(za, zopt_threads * sizeof (ztest_args_t));

	/* Kill the resume thread */
	ztest_exiting = B_TRUE;
	VERIFY(thr_join(resume_tid, NULL, NULL) == 0);
	ztest_resume(spa);

	/*
	 * Right before closing the pool, kick off a bunch of async I/O;
	 * spa_close() should wait for it to complete.
	 */
	for (t = 1; t < 50; t++)
		dmu_prefetch(spa->spa_meta_objset, t, 0, 1 << 15);

	spa_close(spa, FTAG);

	kernel_fini();
}

void
print_time(hrtime_t t, char *timebuf)
{
	hrtime_t s = t / NANOSEC;
	hrtime_t m = s / 60;
	hrtime_t h = m / 60;
	hrtime_t d = h / 24;

	s -= m * 60;
	m -= h * 60;
	h -= d * 24;

	timebuf[0] = '\0';

	if (d)
		(void) sprintf(timebuf,
		    "%llud%02lluh%02llum%02llus", d, h, m, s);
	else if (h)
		(void) sprintf(timebuf, "%lluh%02llum%02llus", h, m, s);
	else if (m)
		(void) sprintf(timebuf, "%llum%02llus", m, s);
	else
		(void) sprintf(timebuf, "%llus", s);
}

/*
 * Create a storage pool with the given name and initial vdev size.
 * Then create the specified number of datasets in the pool.
 */
static void
ztest_init(char *pool)
{
	spa_t *spa;
	int error;
	nvlist_t *nvroot;

	kernel_init(FREAD | FWRITE);

	/*
	 * Create the storage pool.
	 */
	(void) spa_destroy(pool);
	ztest_shared->zs_vdev_primaries = 0;
	nvroot = make_vdev_root(NULL, NULL, zopt_vdev_size, 0,
	    0, zopt_raidz, zopt_mirrors, 1);
	error = spa_create(pool, nvroot, NULL, NULL, NULL);
	nvlist_free(nvroot);

	if (error)
		fatal(0, "spa_create() = %d", error);
	error = spa_open(pool, &spa, FTAG);
	if (error)
		fatal(0, "spa_open() = %d", error);

	metaslab_sz = 1ULL << spa->spa_root_vdev->vdev_child[0]->vdev_ms_shift;

	if (zopt_verbose >= 3)
		show_pool_stats(spa);

	spa_close(spa, FTAG);

	kernel_fini();
}

int
main(int argc, char **argv)
{
	int kills = 0;
	int iters = 0;
	int i, f;
	ztest_shared_t *zs;
	ztest_info_t *zi;
	char timebuf[100];
	char numbuf[6];

	(void) setvbuf(stdout, NULL, _IOLBF, 0);

	/* Override location of zpool.cache */
	spa_config_path = "/tmp/zpool.cache";

	ztest_random_fd = open("/dev/urandom", O_RDONLY);

	process_options(argc, argv);

	/*
	 * Blow away any existing copy of zpool.cache
	 */
	if (zopt_init != 0)
		(void) remove("/tmp/zpool.cache");

	zs = ztest_shared = (void *)mmap(0,
	    P2ROUNDUP(sizeof (ztest_shared_t), getpagesize()),
	    PROT_READ | PROT_WRITE, MAP_SHARED | MAP_ANON, -1, 0);

	if (zopt_verbose >= 1) {
		(void) printf("%llu vdevs, %d datasets, %d threads,"
		    " %llu seconds...\n",
		    (u_longlong_t)zopt_vdevs, zopt_datasets, zopt_threads,
		    (u_longlong_t)zopt_time);
	}

	/*
	 * Create and initialize our storage pool.
	 */
	for (i = 1; i <= zopt_init; i++) {
		bzero(zs, sizeof (ztest_shared_t));
		if (zopt_verbose >= 3 && zopt_init != 1)
			(void) printf("ztest_init(), pass %d\n", i);
		ztest_init(zopt_pool);
	}

	/*
	 * Initialize the call targets for each function.
	 */
	for (f = 0; f < ZTEST_FUNCS; f++) {
		zi = &zs->zs_info[f];

		*zi = ztest_info[f];

		if (*zi->zi_interval == 0)
			zi->zi_call_target = UINT64_MAX;
		else
			zi->zi_call_target = zopt_time / *zi->zi_interval;
	}

	zs->zs_start_time = gethrtime();
	zs->zs_stop_time = zs->zs_start_time + zopt_time * NANOSEC;

	/*
	 * Run the tests in a loop.  These tests include fault injection
	 * to verify that self-healing data works, and forced crashes
	 * to verify that we never lose on-disk consistency.
	 */
	while (gethrtime() < zs->zs_stop_time) {
		int status;
		pid_t pid;
		char *tmp;

		/*
		 * Initialize the workload counters for each function.
		 */
		for (f = 0; f < ZTEST_FUNCS; f++) {
			zi = &zs->zs_info[f];
			zi->zi_calls = 0;
			zi->zi_call_time = 0;
		}

		/* Set the allocation switch size */
		metaslab_df_alloc_threshold = ztest_random(metaslab_sz / 4) + 1;

		pid = fork();

		if (pid == -1)
			fatal(1, "fork failed");

		if (pid == 0) {	/* child */
			struct rlimit rl = { 1024, 1024 };
			(void) setrlimit(RLIMIT_NOFILE, &rl);
			(void) enable_extended_FILE_stdio(-1, -1);
			ztest_run(zopt_pool);
			exit(0);
		}

		while (waitpid(pid, &status, 0) != pid)
			continue;

		if (WIFEXITED(status)) {
			if (WEXITSTATUS(status) != 0) {
				(void) fprintf(stderr,
				    "child exited with code %d\n",
				    WEXITSTATUS(status));
				exit(2);
			}
		} else if (WIFSIGNALED(status)) {
			if (WTERMSIG(status) != SIGKILL) {
				(void) fprintf(stderr,
				    "child died with signal %d\n",
				    WTERMSIG(status));
				exit(3);
			}
			kills++;
		} else {
			(void) fprintf(stderr, "something strange happened "
			    "to child\n");
			exit(4);
		}

		iters++;

		if (zopt_verbose >= 1) {
			hrtime_t now = gethrtime();

			now = MIN(now, zs->zs_stop_time);
			print_time(zs->zs_stop_time - now, timebuf);
			nicenum(zs->zs_space, numbuf);

			(void) printf("Pass %3d, %8s, %3llu ENOSPC, "
			    "%4.1f%% of %5s used, %3.0f%% done, %8s to go\n",
			    iters,
			    WIFEXITED(status) ? "Complete" : "SIGKILL",
			    (u_longlong_t)zs->zs_enospc_count,
			    100.0 * zs->zs_alloc / zs->zs_space,
			    numbuf,
			    100.0 * (now - zs->zs_start_time) /
			    (zopt_time * NANOSEC), timebuf);
		}

		if (zopt_verbose >= 2) {
			(void) printf("\nWorkload summary:\n\n");
			(void) printf("%7s %9s   %s\n",
			    "Calls", "Time", "Function");
			(void) printf("%7s %9s   %s\n",
			    "-----", "----", "--------");
			for (f = 0; f < ZTEST_FUNCS; f++) {
				Dl_info dli;

				zi = &zs->zs_info[f];
				print_time(zi->zi_call_time, timebuf);
				(void) dladdr((void *)zi->zi_func, &dli);
				(void) printf("%7llu %9s   %s\n",
				    (u_longlong_t)zi->zi_calls, timebuf,
				    dli.dli_sname);
			}
			(void) printf("\n");
		}

		/*
		 * It's possible that we killed a child during a rename test, in
		 * which case we'll have a 'ztest_tmp' pool lying around instead
		 * of 'ztest'.  Do a blind rename in case this happened.
		 */
		tmp = umem_alloc(strlen(zopt_pool) + 5, UMEM_NOFAIL);
		(void) strcpy(tmp, zopt_pool);
		(void) strcat(tmp, "_tmp");
		kernel_init(FREAD | FWRITE);
		(void) spa_rename(tmp, zopt_pool);
		kernel_fini();
		umem_free(tmp, strlen(tmp) + 1);
	}

	ztest_verify_blocks(zopt_pool);

	if (zopt_verbose >= 1) {
		(void) printf("%d killed, %d completed, %.0f%% kill rate\n",
		    kills, iters - kills, (100.0 * kills) / MAX(1, iters));
	}

	return (0);
}<|MERGE_RESOLUTION|>--- conflicted
+++ resolved
@@ -2557,13 +2557,8 @@
 	uint64_t off, txg, txg_how;
 	mutex_t *lp;
 	char osname[MAXNAMELEN];
-<<<<<<< HEAD
-	char *iobuf;
-	blkptr_t blk;
-=======
 	char iobuf[SPA_MAXBLOCKSIZE];
 	blkptr_t blk = { 0 };
->>>>>>> 390995db
 	uint64_t blkoff;
 	zbookmark_t zb;
 	dmu_tx_t *tx = dmu_tx_create(os);
